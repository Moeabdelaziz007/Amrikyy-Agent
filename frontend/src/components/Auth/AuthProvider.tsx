--- conflicted
+++ resolved
@@ -4,12 +4,8 @@
 import authAPI, { AuthUser } from '../../api/authService';
 
 // Use backend API or Supabase based on environment
-<<<<<<< HEAD
-const USE_BACKEND_API = import.meta.env.VITE_USE_BACKEND_AUTH === 'true';
-=======
 const USE_BACKEND_API =
   (import.meta as any).env?.VITE_USE_BACKEND_AUTH === 'true';
->>>>>>> 4cc02e04
 
 interface AuthContextType {
   user: User | AuthUser | null;
@@ -61,11 +57,7 @@
         // Use Supabase
         const { session } = await AuthService.getCurrentSession();
         setSession(session as any);
-<<<<<<< HEAD
-        setUser(session?.user as any ?? null);
-=======
         setUser((session?.user as any) ?? null);
->>>>>>> 4cc02e04
         setLoading(false);
       }
     };
@@ -74,29 +66,6 @@
 
     if (!USE_BACKEND_API) {
       // Listen for auth changes (Supabase only)
-<<<<<<< HEAD
-      const { data: { subscription } } = AuthService.onAuthStateChange(
-        async (event, session) => {
-          console.log('Auth state change:', event, session?.user?.email);
-          
-          setSession(session);
-          setUser(session?.user ?? null);
-          setLoading(false);
-          
-          // Handle email confirmation
-          if (event === 'SIGNED_IN' && session?.user) {
-            console.log('User signed in successfully:', session.user.email);
-          }
-          
-          // Handle email confirmation
-          if (event === 'TOKEN_REFRESHED' && session?.user) {
-            console.log('Token refreshed for user:', session.user.email);
-          }
-        }
-      );
-
-      return () => subscription.unsubscribe();
-=======
       const {
         data: { subscription },
       } = AuthService.onAuthStateChange(async (event, session) => {
@@ -121,7 +90,6 @@
     } else {
       // No subscription to unsubscribe from when using backend API
       return () => {};
->>>>>>> 4cc02e04
     }
   }, []);
 
@@ -132,14 +100,10 @@
         setUser(response.user);
         return { data: response, error: null };
       }
-<<<<<<< HEAD
-      return { data: null, error: { message: response.error || 'Login failed' } };
-=======
       return {
         data: null,
         error: { message: response.error || 'Login failed' },
       };
->>>>>>> 4cc02e04
     }
     return await AuthService.signIn(email, password);
   };
@@ -151,14 +115,10 @@
         setUser(response.user);
         return { data: response, error: null };
       }
-<<<<<<< HEAD
-      return { data: null, error: { message: response.error || 'Signup failed' } };
-=======
       return {
         data: null,
         error: { message: response.error || 'Signup failed' },
       };
->>>>>>> 4cc02e04
     }
     return await AuthService.signUp(email, password, fullName);
   };
@@ -174,28 +134,20 @@
 
   const signInWithGoogle = async () => {
     if (USE_BACKEND_API) {
-<<<<<<< HEAD
-      return { data: null, error: { message: 'OAuth not supported with backend API yet' } };
-=======
       return {
         data: null,
         error: { message: 'OAuth not supported with backend API yet' },
       };
->>>>>>> 4cc02e04
     }
     return await AuthService.signInWithGoogle();
   };
 
   const signInWithGitHub = async () => {
     if (USE_BACKEND_API) {
-<<<<<<< HEAD
-      return { data: null, error: { message: 'OAuth not supported with backend API yet' } };
-=======
       return {
         data: null,
         error: { message: 'OAuth not supported with backend API yet' },
       };
->>>>>>> 4cc02e04
     }
     return await AuthService.signInWithGitHub();
   };
