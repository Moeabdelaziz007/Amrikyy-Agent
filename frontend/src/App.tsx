<<<<<<< HEAD
import React, { useState, useEffect } from 'react';
import { motion } from 'framer-motion';
import { 
  Plane, 
  MapPin, 
  Calendar, 
  DollarSign, 
  Compass, 
  Bot,
  Settings,
  User,
  Search,
  Home,
  Users,
  BarChart3,
  Network
} from 'lucide-react';
import { AuthProvider, useAuth } from './components/Auth/AuthProvider';
import LoginForm from './components/Auth/LoginForm';
import SignupForm from './components/Auth/SignupForm';
import TripPlanner from './components/TripPlanner';
import Destinations from './components/Destinations';
import BudgetTracker from './components/BudgetTracker';
import TripHistory from './components/TripHistory';
import AIAssistant from './components/AIAssistant';
import ChatPage from './pages/ChatPage';
import DashboardPage from './pages/DashboardPage';
import TripDetailsPage from './pages/TripDetailsPage';
import NetworkVisualizationPage from './pages/NetworkVisualizationPage';
import ErrorBoundary from './components/ErrorBoundary';
import AuthCallback from './pages/AuthCallback';
import AmrikyyMainPage from './pages/AmrikyyMainPage';
import AgentGallery from './pages/AgentGallery';
import HologramDemo from './pages/HologramDemo';
import Analytics from './pages/Analytics';
import { initTelegramWebApp, isTelegramWebApp } from './telegram-webapp';

interface Trip {
  id: string;
  destination: string;
  startDate: string;
  endDate: string;
  budget: number;
  status: 'planned' | 'ongoing' | 'completed';
  image: string;
}

const AppContent: React.FC = () => {
  const { user, loading } = useAuth();
  const [currentPage, setCurrentPage] = useState<'landing' | 'dashboard' | 'agents' | 'hologram' | 'analytics' | 'chat' | 'network' | 'trip-details' | 'profile' | 'notifications'>('landing');
  const [activeTab, setActiveTab] = useState('planner');
  const [authMode, setAuthMode] = useState<'login' | 'signup'>('login');

  // Check if we're on an auth callback page
  useEffect(() => {
    const urlParams = new URLSearchParams(window.location.search);
    const hashParams = new URLSearchParams(window.location.hash.substring(1));
    
    if (urlParams.get('access_token') || urlParams.get('error') || 
        hashParams.get('access_token') || hashParams.get('error')) {
      return;
    }
  }, []);

  // Initialize Telegram WebApp
  useEffect(() => {
    if (isTelegramWebApp()) {
      initTelegramWebApp();
    }
  }, []);

  const [trips, setTrips] = useState<Trip[]>([
    {
      id: '1',
      destination: 'Tokyo, Japan',
      startDate: '2024-03-15',
      endDate: '2024-03-22',
      budget: 2500,
      status: 'planned',
      image: 'https://images.unsplash.com/photo-1540959733332-eab4deabeeaf?w=400'
    },
    {
      id: '2',
      destination: 'Paris, France',
      startDate: '2024-04-10',
      endDate: '2024-04-17',
      budget: 1800,
      status: 'planned',
      image: 'https://images.unsplash.com/photo-1502602898536-47ad22581b52?w=400'
    }
  ]);

  const dashboardTabs = [
    { id: 'planner', label: 'Trip Planner', icon: Compass },
    { id: 'destinations', label: 'Destinations', icon: MapPin },
    { id: 'budget', label: 'Budget', icon: DollarSign },
    { id: 'history', label: 'History', icon: Calendar },
    { id: 'ai', label: 'Amrikyy AI', icon: Bot }
  ];

  const renderDashboardContent = () => {
    switch (activeTab) {
      case 'planner':
        return <TripPlanner trips={trips} setTrips={setTrips} />;
      case 'destinations':
        return <Destinations />;
      case 'budget':
        return <BudgetTracker trips={trips} />;
      case 'history':
        return <TripHistory trips={trips} />;
      case 'ai':
        return <AIAssistant />;
      default:
        return <TripPlanner trips={trips} setTrips={setTrips} />;
    }
  };

  // Check auth callback
  const urlParams = new URLSearchParams(window.location.search);
  const hashParams = new URLSearchParams(window.location.hash.substring(1));
  
  if (urlParams.get('access_token') || urlParams.get('error') || 
      hashParams.get('access_token') || hashParams.get('error')) {
    return <AuthCallback />;
  }

  // Loading state
  if (loading) {
    return (
      <div className="min-h-screen bg-gradient-to-br from-slate-900 via-blue-900 to-slate-900 flex items-center justify-center">
        <div className="text-center">
          <div className="animate-spin rounded-full h-12 w-12 border-b-2 border-blue-500 mx-auto mb-4"></div>
          <h1 className="text-2xl font-bold amrikyy-text">Amrikyy</h1>
          <p className="text-gray-400 mt-2">Loading your AI travel companion...</p>
        </div>
      </div>
    );
  }

  // Show landing page if not logged in
  if (!user) {
    return <AmrikyyMainPage />;
  }

  // Logged in - show dashboard
  return (
    <div className="min-h-screen bg-gradient-to-br from-slate-900 via-blue-900 to-slate-900">
      {/* Header */}
      <motion.header 
        initial={{ y: -50, opacity: 0 }}
        animate={{ y: 0, opacity: 1 }}
        className="glass-effect p-6 shadow-lg sticky top-0 z-40"
      >
        <div className="max-w-7xl mx-auto flex items-center justify-between">
          <motion.div 
            className="flex items-center space-x-3 cursor-pointer"
            whileHover={{ scale: 1.05 }}
            onClick={() => setCurrentPage('landing')}
          >
            <div className="p-3 amrikyy-gradient rounded-xl">
              <Plane className="w-8 h-8 text-white" />
            </div>
            <div>
              <h1 className="text-2xl font-bold amrikyy-text">Amrikyy</h1>
              <p className="text-gray-400 text-sm">AI Travel Platform</p>
            </div>
          </motion.div>
          
          {/* Top Navigation */}
          <div className="hidden md:flex items-center gap-2">
            <button
              onClick={() => setCurrentPage('landing')}
              className={`px-3 py-2 rounded-lg transition-all text-sm ${
                currentPage === 'landing' 
                  ? 'bg-blue-500 text-white' 
                  : 'text-gray-300 hover:bg-white/10'
              }`}
            >
              <Home className="w-4 h-4 inline mr-1" />
              Home
            </button>
            <button
              onClick={() => setCurrentPage('chat')}
              className={`px-3 py-2 rounded-lg transition-all text-sm ${
                currentPage === 'chat' 
                  ? 'bg-blue-500 text-white' 
                  : 'text-gray-300 hover:bg-white/10'
              }`}
            >
              <Bot className="w-4 h-4 inline mr-1" />
              Chat
            </button>
            <button
              onClick={() => setCurrentPage('dashboard')}
              className={`px-3 py-2 rounded-lg transition-all text-sm ${
                currentPage === 'dashboard' 
                  ? 'bg-blue-500 text-white' 
                  : 'text-gray-300 hover:bg-white/10'
              }`}
            >
              <Compass className="w-4 h-4 inline mr-1" />
              Dashboard
            </button>
            <button
              onClick={() => setCurrentPage('network')}
              className={`px-3 py-2 rounded-lg transition-all text-sm ${
                currentPage === 'network' 
                  ? 'bg-blue-500 text-white' 
                  : 'text-gray-300 hover:bg-white/10'
              }`}
            >
              <Network className="w-4 h-4 inline mr-1" />
              Network
            </button>
            <button
              onClick={() => setCurrentPage('agents')}
              className={`px-3 py-2 rounded-lg transition-all text-sm ${
                currentPage === 'agents' 
                  ? 'bg-blue-500 text-white' 
                  : 'text-gray-300 hover:bg-white/10'
              }`}
            >
              <Users className="w-4 h-4 inline mr-1" />
              Agents
            </button>
            <button
              onClick={() => setCurrentPage('analytics')}
              className={`px-3 py-2 rounded-lg transition-all text-sm ${
                currentPage === 'analytics' 
                  ? 'bg-blue-500 text-white' 
                  : 'text-gray-300 hover:bg-white/10'
              }`}
            >
              <BarChart3 className="w-4 h-4 inline mr-1" />
              Analytics
            </button>
          </div>

          <div className="flex items-center space-x-4">
            <motion.button
              whileHover={{ scale: 1.1 }}
              whileTap={{ scale: 0.95 }}
              className="p-2 rounded-lg bg-white/10 hover:bg-white/20 transition-colors"
            >
              <Search className="w-5 h-5 text-gray-300" />
            </motion.button>
            <motion.button
              whileHover={{ scale: 1.1 }}
              whileTap={{ scale: 0.95 }}
              className="p-2 rounded-lg bg-white/10 hover:bg-white/20 transition-colors"
            >
              <Settings className="w-5 h-5 text-gray-300" />
            </motion.button>
            <motion.button
              whileHover={{ scale: 1.1 }}
              whileTap={{ scale: 0.95 }}
              className="p-2 rounded-lg bg-white/10 hover:bg-white/20 transition-colors"
            >
              <User className="w-5 h-5 text-gray-300" />
            </motion.button>
          </div>
        </div>
      </motion.header>

      {/* Main Content Area */}
      <div>
        {currentPage === 'landing' && <AmrikyyMainPage />}
        {currentPage === 'chat' && <ChatPage />}
        {currentPage === 'dashboard' && <DashboardPage />}
        {currentPage === 'network' && <NetworkVisualizationPage />}
        {currentPage === 'trip-details' && <TripDetailsPage />}
        {currentPage === 'agents' && <AgentGallery />}
        {currentPage === 'hologram' && <HologramDemo />}
        {currentPage === 'analytics' && <Analytics />}
        {currentPage === 'profile' && <ProfileSettingsPage />}
        {currentPage === 'notifications' && <NotificationsPage />}
        
        {currentPage === 'planner' && (
          <>
            {/* Dashboard Navigation Tabs */}
            <motion.nav 
              initial={{ y: 50, opacity: 0 }}
              animate={{ y: 0, opacity: 1 }}
              transition={{ delay: 0.1 }}
              className="max-w-7xl mx-auto px-6 py-4"
            >
              <div className="flex space-x-1 glass-effect rounded-2xl p-2">
                {dashboardTabs.map((tab) => {
                  const Icon = tab.icon;
                  return (
                    <motion.button
                      key={tab.id}
                      onClick={() => setActiveTab(tab.id)}
                      className={`flex items-center space-x-2 px-4 py-3 rounded-xl transition-all duration-200 ${
                        activeTab === tab.id
                          ? 'bg-blue-500 text-white shadow-lg'
                          : 'text-gray-300 hover:text-white hover:bg-white/10'
                      }`}
                      whileHover={{ scale: 1.02 }}
                      whileTap={{ scale: 0.98 }}
                    >
                      <Icon className="w-5 h-5" />
                      <span className="font-medium">{tab.label}</span>
                    </motion.button>
                  );
                })}
              </div>
            </motion.nav>

            {/* Dashboard Content */}
            <motion.main
              initial={{ opacity: 0 }}
              animate={{ opacity: 1 }}
              transition={{ delay: 0.2 }}
              className="max-w-7xl mx-auto px-6 pb-8"
            >
              {renderDashboardContent()}
            </motion.main>
          </>
        )}
      </div>
=======
import React, { useEffect } from 'react';
import { AnimatePresence, motion } from 'framer-motion';
import AppRouter from './router/AppRouter';
import Navigation from './components/Navigation';
import { useNavigationStore } from './stores/navigationStore';

function App() {
  const { user, setLoading } = useNavigationStore();

  // Initialize app
  useEffect(() => {
    setLoading(true);

    // Simulate loading
    const timer = setTimeout(() => {
      setLoading(false);
    }, 1000);

    return () => clearTimeout(timer);
  }, [setLoading]);

  return (
    <div className="min-h-screen bg-gradient-to-br from-[#0A0A0F] via-[#1A1A2E] to-[#16213E]">
      {/* Navigation */}
      <Navigation />

      {/* Main Content */}
      <main className="pt-16">
        <AnimatePresence mode="wait">
          <AppRouter />
        </AnimatePresence>
      </main>

      {/* Background Effects */}
      <div className="fixed inset-0 pointer-events-none overflow-hidden">
        {/* Floating Orbs */}
        <div className="absolute top-20 left-10 w-32 h-32 bg-gradient-to-r from-cyan-500/20 to-blue-500/20 rounded-full blur-xl animate-pulse" />
        <div
          className="absolute top-40 right-20 w-24 h-24 bg-gradient-to-r from-purple-500/20 to-pink-500/20 rounded-full blur-xl animate-pulse"
          style={{ animationDelay: '1s' }}
        />
        <div
          className="absolute bottom-20 left-1/3 w-40 h-40 bg-gradient-to-r from-emerald-500/20 to-teal-500/20 rounded-full blur-xl animate-pulse"
          style={{ animationDelay: '2s' }}
        />

        {/* Grid Pattern */}
        <div className="absolute inset-0 bg-[linear-gradient(rgba(255,255,255,0.03)_1px,transparent_1px),linear-gradient(90deg,rgba(255,255,255,0.03)_1px,transparent_1px)] bg-[size:50px_50px] opacity-30" />
      </div>

      {/* Loading Overlay */}
      <AnimatePresence>
        {useNavigationStore(state => state.isLoading) && (
          <motion.div
            initial={{ opacity: 1 }}
            exit={{ opacity: 0 }}
            className="fixed inset-0 bg-gradient-to-br from-[#0A0A0F] via-[#1A1A2E] to-[#16213E] flex items-center justify-center z-50"
          >
            <div className="text-center">
              <motion.div
                animate={{ rotate: 360 }}
                transition={{ duration: 2, repeat: Infinity, ease: 'linear' }}
                className="w-16 h-16 border-4 border-cyan-500/30 border-t-cyan-500 rounded-full mx-auto mb-4"
              />
              <motion.h2
                initial={{ opacity: 0, y: 20 }}
                animate={{ opacity: 1, y: 0 }}
                className="text-2xl font-bold bg-gradient-to-r from-cyan-400 to-blue-500 text-transparent bg-clip-text"
              >
                AMRIKYY AI
              </motion.h2>
              <motion.p
                initial={{ opacity: 0, y: 20 }}
                animate={{ opacity: 1, y: 0 }}
                transition={{ delay: 0.2 }}
                className="text-slate-400 mt-2"
              >
                Loading your AI learning experience...
              </motion.p>
            </div>
          </motion.div>
        )}
      </AnimatePresence>
>>>>>>> 4cc02e04
    </div>
  );
}

export default App;<|MERGE_RESOLUTION|>--- conflicted
+++ resolved
@@ -1,326 +1,3 @@
-<<<<<<< HEAD
-import React, { useState, useEffect } from 'react';
-import { motion } from 'framer-motion';
-import { 
-  Plane, 
-  MapPin, 
-  Calendar, 
-  DollarSign, 
-  Compass, 
-  Bot,
-  Settings,
-  User,
-  Search,
-  Home,
-  Users,
-  BarChart3,
-  Network
-} from 'lucide-react';
-import { AuthProvider, useAuth } from './components/Auth/AuthProvider';
-import LoginForm from './components/Auth/LoginForm';
-import SignupForm from './components/Auth/SignupForm';
-import TripPlanner from './components/TripPlanner';
-import Destinations from './components/Destinations';
-import BudgetTracker from './components/BudgetTracker';
-import TripHistory from './components/TripHistory';
-import AIAssistant from './components/AIAssistant';
-import ChatPage from './pages/ChatPage';
-import DashboardPage from './pages/DashboardPage';
-import TripDetailsPage from './pages/TripDetailsPage';
-import NetworkVisualizationPage from './pages/NetworkVisualizationPage';
-import ErrorBoundary from './components/ErrorBoundary';
-import AuthCallback from './pages/AuthCallback';
-import AmrikyyMainPage from './pages/AmrikyyMainPage';
-import AgentGallery from './pages/AgentGallery';
-import HologramDemo from './pages/HologramDemo';
-import Analytics from './pages/Analytics';
-import { initTelegramWebApp, isTelegramWebApp } from './telegram-webapp';
-
-interface Trip {
-  id: string;
-  destination: string;
-  startDate: string;
-  endDate: string;
-  budget: number;
-  status: 'planned' | 'ongoing' | 'completed';
-  image: string;
-}
-
-const AppContent: React.FC = () => {
-  const { user, loading } = useAuth();
-  const [currentPage, setCurrentPage] = useState<'landing' | 'dashboard' | 'agents' | 'hologram' | 'analytics' | 'chat' | 'network' | 'trip-details' | 'profile' | 'notifications'>('landing');
-  const [activeTab, setActiveTab] = useState('planner');
-  const [authMode, setAuthMode] = useState<'login' | 'signup'>('login');
-
-  // Check if we're on an auth callback page
-  useEffect(() => {
-    const urlParams = new URLSearchParams(window.location.search);
-    const hashParams = new URLSearchParams(window.location.hash.substring(1));
-    
-    if (urlParams.get('access_token') || urlParams.get('error') || 
-        hashParams.get('access_token') || hashParams.get('error')) {
-      return;
-    }
-  }, []);
-
-  // Initialize Telegram WebApp
-  useEffect(() => {
-    if (isTelegramWebApp()) {
-      initTelegramWebApp();
-    }
-  }, []);
-
-  const [trips, setTrips] = useState<Trip[]>([
-    {
-      id: '1',
-      destination: 'Tokyo, Japan',
-      startDate: '2024-03-15',
-      endDate: '2024-03-22',
-      budget: 2500,
-      status: 'planned',
-      image: 'https://images.unsplash.com/photo-1540959733332-eab4deabeeaf?w=400'
-    },
-    {
-      id: '2',
-      destination: 'Paris, France',
-      startDate: '2024-04-10',
-      endDate: '2024-04-17',
-      budget: 1800,
-      status: 'planned',
-      image: 'https://images.unsplash.com/photo-1502602898536-47ad22581b52?w=400'
-    }
-  ]);
-
-  const dashboardTabs = [
-    { id: 'planner', label: 'Trip Planner', icon: Compass },
-    { id: 'destinations', label: 'Destinations', icon: MapPin },
-    { id: 'budget', label: 'Budget', icon: DollarSign },
-    { id: 'history', label: 'History', icon: Calendar },
-    { id: 'ai', label: 'Amrikyy AI', icon: Bot }
-  ];
-
-  const renderDashboardContent = () => {
-    switch (activeTab) {
-      case 'planner':
-        return <TripPlanner trips={trips} setTrips={setTrips} />;
-      case 'destinations':
-        return <Destinations />;
-      case 'budget':
-        return <BudgetTracker trips={trips} />;
-      case 'history':
-        return <TripHistory trips={trips} />;
-      case 'ai':
-        return <AIAssistant />;
-      default:
-        return <TripPlanner trips={trips} setTrips={setTrips} />;
-    }
-  };
-
-  // Check auth callback
-  const urlParams = new URLSearchParams(window.location.search);
-  const hashParams = new URLSearchParams(window.location.hash.substring(1));
-  
-  if (urlParams.get('access_token') || urlParams.get('error') || 
-      hashParams.get('access_token') || hashParams.get('error')) {
-    return <AuthCallback />;
-  }
-
-  // Loading state
-  if (loading) {
-    return (
-      <div className="min-h-screen bg-gradient-to-br from-slate-900 via-blue-900 to-slate-900 flex items-center justify-center">
-        <div className="text-center">
-          <div className="animate-spin rounded-full h-12 w-12 border-b-2 border-blue-500 mx-auto mb-4"></div>
-          <h1 className="text-2xl font-bold amrikyy-text">Amrikyy</h1>
-          <p className="text-gray-400 mt-2">Loading your AI travel companion...</p>
-        </div>
-      </div>
-    );
-  }
-
-  // Show landing page if not logged in
-  if (!user) {
-    return <AmrikyyMainPage />;
-  }
-
-  // Logged in - show dashboard
-  return (
-    <div className="min-h-screen bg-gradient-to-br from-slate-900 via-blue-900 to-slate-900">
-      {/* Header */}
-      <motion.header 
-        initial={{ y: -50, opacity: 0 }}
-        animate={{ y: 0, opacity: 1 }}
-        className="glass-effect p-6 shadow-lg sticky top-0 z-40"
-      >
-        <div className="max-w-7xl mx-auto flex items-center justify-between">
-          <motion.div 
-            className="flex items-center space-x-3 cursor-pointer"
-            whileHover={{ scale: 1.05 }}
-            onClick={() => setCurrentPage('landing')}
-          >
-            <div className="p-3 amrikyy-gradient rounded-xl">
-              <Plane className="w-8 h-8 text-white" />
-            </div>
-            <div>
-              <h1 className="text-2xl font-bold amrikyy-text">Amrikyy</h1>
-              <p className="text-gray-400 text-sm">AI Travel Platform</p>
-            </div>
-          </motion.div>
-          
-          {/* Top Navigation */}
-          <div className="hidden md:flex items-center gap-2">
-            <button
-              onClick={() => setCurrentPage('landing')}
-              className={`px-3 py-2 rounded-lg transition-all text-sm ${
-                currentPage === 'landing' 
-                  ? 'bg-blue-500 text-white' 
-                  : 'text-gray-300 hover:bg-white/10'
-              }`}
-            >
-              <Home className="w-4 h-4 inline mr-1" />
-              Home
-            </button>
-            <button
-              onClick={() => setCurrentPage('chat')}
-              className={`px-3 py-2 rounded-lg transition-all text-sm ${
-                currentPage === 'chat' 
-                  ? 'bg-blue-500 text-white' 
-                  : 'text-gray-300 hover:bg-white/10'
-              }`}
-            >
-              <Bot className="w-4 h-4 inline mr-1" />
-              Chat
-            </button>
-            <button
-              onClick={() => setCurrentPage('dashboard')}
-              className={`px-3 py-2 rounded-lg transition-all text-sm ${
-                currentPage === 'dashboard' 
-                  ? 'bg-blue-500 text-white' 
-                  : 'text-gray-300 hover:bg-white/10'
-              }`}
-            >
-              <Compass className="w-4 h-4 inline mr-1" />
-              Dashboard
-            </button>
-            <button
-              onClick={() => setCurrentPage('network')}
-              className={`px-3 py-2 rounded-lg transition-all text-sm ${
-                currentPage === 'network' 
-                  ? 'bg-blue-500 text-white' 
-                  : 'text-gray-300 hover:bg-white/10'
-              }`}
-            >
-              <Network className="w-4 h-4 inline mr-1" />
-              Network
-            </button>
-            <button
-              onClick={() => setCurrentPage('agents')}
-              className={`px-3 py-2 rounded-lg transition-all text-sm ${
-                currentPage === 'agents' 
-                  ? 'bg-blue-500 text-white' 
-                  : 'text-gray-300 hover:bg-white/10'
-              }`}
-            >
-              <Users className="w-4 h-4 inline mr-1" />
-              Agents
-            </button>
-            <button
-              onClick={() => setCurrentPage('analytics')}
-              className={`px-3 py-2 rounded-lg transition-all text-sm ${
-                currentPage === 'analytics' 
-                  ? 'bg-blue-500 text-white' 
-                  : 'text-gray-300 hover:bg-white/10'
-              }`}
-            >
-              <BarChart3 className="w-4 h-4 inline mr-1" />
-              Analytics
-            </button>
-          </div>
-
-          <div className="flex items-center space-x-4">
-            <motion.button
-              whileHover={{ scale: 1.1 }}
-              whileTap={{ scale: 0.95 }}
-              className="p-2 rounded-lg bg-white/10 hover:bg-white/20 transition-colors"
-            >
-              <Search className="w-5 h-5 text-gray-300" />
-            </motion.button>
-            <motion.button
-              whileHover={{ scale: 1.1 }}
-              whileTap={{ scale: 0.95 }}
-              className="p-2 rounded-lg bg-white/10 hover:bg-white/20 transition-colors"
-            >
-              <Settings className="w-5 h-5 text-gray-300" />
-            </motion.button>
-            <motion.button
-              whileHover={{ scale: 1.1 }}
-              whileTap={{ scale: 0.95 }}
-              className="p-2 rounded-lg bg-white/10 hover:bg-white/20 transition-colors"
-            >
-              <User className="w-5 h-5 text-gray-300" />
-            </motion.button>
-          </div>
-        </div>
-      </motion.header>
-
-      {/* Main Content Area */}
-      <div>
-        {currentPage === 'landing' && <AmrikyyMainPage />}
-        {currentPage === 'chat' && <ChatPage />}
-        {currentPage === 'dashboard' && <DashboardPage />}
-        {currentPage === 'network' && <NetworkVisualizationPage />}
-        {currentPage === 'trip-details' && <TripDetailsPage />}
-        {currentPage === 'agents' && <AgentGallery />}
-        {currentPage === 'hologram' && <HologramDemo />}
-        {currentPage === 'analytics' && <Analytics />}
-        {currentPage === 'profile' && <ProfileSettingsPage />}
-        {currentPage === 'notifications' && <NotificationsPage />}
-        
-        {currentPage === 'planner' && (
-          <>
-            {/* Dashboard Navigation Tabs */}
-            <motion.nav 
-              initial={{ y: 50, opacity: 0 }}
-              animate={{ y: 0, opacity: 1 }}
-              transition={{ delay: 0.1 }}
-              className="max-w-7xl mx-auto px-6 py-4"
-            >
-              <div className="flex space-x-1 glass-effect rounded-2xl p-2">
-                {dashboardTabs.map((tab) => {
-                  const Icon = tab.icon;
-                  return (
-                    <motion.button
-                      key={tab.id}
-                      onClick={() => setActiveTab(tab.id)}
-                      className={`flex items-center space-x-2 px-4 py-3 rounded-xl transition-all duration-200 ${
-                        activeTab === tab.id
-                          ? 'bg-blue-500 text-white shadow-lg'
-                          : 'text-gray-300 hover:text-white hover:bg-white/10'
-                      }`}
-                      whileHover={{ scale: 1.02 }}
-                      whileTap={{ scale: 0.98 }}
-                    >
-                      <Icon className="w-5 h-5" />
-                      <span className="font-medium">{tab.label}</span>
-                    </motion.button>
-                  );
-                })}
-              </div>
-            </motion.nav>
-
-            {/* Dashboard Content */}
-            <motion.main
-              initial={{ opacity: 0 }}
-              animate={{ opacity: 1 }}
-              transition={{ delay: 0.2 }}
-              className="max-w-7xl mx-auto px-6 pb-8"
-            >
-              {renderDashboardContent()}
-            </motion.main>
-          </>
-        )}
-      </div>
-=======
 import React, { useEffect } from 'react';
 import { AnimatePresence, motion } from 'framer-motion';
 import AppRouter from './router/AppRouter';
@@ -404,7 +81,6 @@
           </motion.div>
         )}
       </AnimatePresence>
->>>>>>> 4cc02e04
     </div>
   );
 }
