--- conflicted
+++ resolved
@@ -1,11 +1,3 @@
-<<<<<<< HEAD
-import { createClient } from '@supabase/supabase-js'
-
-const supabaseUrl = (import.meta as any).env?.VITE_SUPABASE_URL || 'https://your-project.supabase.co'
-const supabaseAnonKey = (import.meta as any).env?.VITE_SUPABASE_ANON_KEY || 'your_supabase_anon_key'
-
-export const supabase = createClient(supabaseUrl, supabaseAnonKey)
-=======
 import { createClient } from '@supabase/supabase-js';
 /**
  * Supabase Client for Frontend
@@ -15,7 +7,6 @@
  */
 const supabaseUrl = import.meta.env.VITE_SUPABASE_URL;
 const supabaseAnonKey = import.meta.env.VITE_SUPABASE_ANON_KEY;
->>>>>>> 4cc02e04
 
 // Database types
 export interface Database {
