{
  "name": "maya-trips",
  "version": "1.0.0",
  "description": "AI Travel Assistant (Frontend + Backend) powered by Maya Trips Persona",
  "private": true,
  "workspaces": [
    "frontend",
    "backend"
  ],
  "scripts": {
    "dev": "concurrently \"npm run dev:backend\" \"npm run dev:frontend\"",
    "dev:frontend": "cd frontend && npm run dev",
    "dev:backend": "cd backend && npm run dev",
    "build": "npm run build:frontend && npm run build:backend",
    "build:frontend": "cd frontend && npm run build",
    "build:backend": "cd backend && npm run build",
    "start": "concurrently \"npm run start:backend\" \"npm run start:frontend\"",
    "start:frontend": "cd frontend && npm run start",
    "start:backend": "cd backend && npm run start",
<<<<<<< HEAD
    "install:all": "npm install && cd frontend && npm install && cd ../backend && npm install",
    "test": "jest",
    "test:watch": "jest --watch",
    "test:coverage": "jest --coverage"
=======
    "install:all": "npm install && npm --prefix frontend install && npm --prefix backend install",
    "test": "npm --prefix backend run test",
    "test:watch": "npm --prefix backend run test:watch",
    "test:coverage": "npm --prefix frontend run test:coverage && npm --prefix backend run test:coverage",
    "test:ci": "npm --prefix frontend run test:ci && npm --prefix backend run test:ci"
>>>>>>> 4cc02e04
  },
  "devDependencies": {
    "concurrently": "^8.2.0",
    "jest": "^30.2.0"
  },
  "keywords": [
    "travel",
    "ai",
    "assistant",
    "maya",
    "trips",
    "react",
    "nodejs"
  ],
  "author": "Maya Trips Team",
  "license": "MIT",
  "main": "index.js",
  "repository": {
    "type": "git",
    "url": "git+https://github.com/Moeabdelaziz007/Amrikyy-Agent.git"
  },
  "bugs": {
    "url": "https://github.com/Moeabdelaziz007/Amrikyy-Agent/issues"
  },
<<<<<<< HEAD
  "homepage": "https://github.com/Moeabdelaziz007/Amrikyy-Agent#readme"
=======
  "homepage": "https://github.com/Moeabdelaziz007/Amrikyy-Agent#readme",
  "dependencies": {
    "@googlemaps/google-maps-services-js": "^3.4.2"
  }
>>>>>>> 4cc02e04
}<|MERGE_RESOLUTION|>--- conflicted
+++ resolved
@@ -17,18 +17,11 @@
     "start": "concurrently \"npm run start:backend\" \"npm run start:frontend\"",
     "start:frontend": "cd frontend && npm run start",
     "start:backend": "cd backend && npm run start",
-<<<<<<< HEAD
-    "install:all": "npm install && cd frontend && npm install && cd ../backend && npm install",
-    "test": "jest",
-    "test:watch": "jest --watch",
-    "test:coverage": "jest --coverage"
-=======
     "install:all": "npm install && npm --prefix frontend install && npm --prefix backend install",
     "test": "npm --prefix backend run test",
     "test:watch": "npm --prefix backend run test:watch",
     "test:coverage": "npm --prefix frontend run test:coverage && npm --prefix backend run test:coverage",
     "test:ci": "npm --prefix frontend run test:ci && npm --prefix backend run test:ci"
->>>>>>> 4cc02e04
   },
   "devDependencies": {
     "concurrently": "^8.2.0",
@@ -53,12 +46,8 @@
   "bugs": {
     "url": "https://github.com/Moeabdelaziz007/Amrikyy-Agent/issues"
   },
-<<<<<<< HEAD
-  "homepage": "https://github.com/Moeabdelaziz007/Amrikyy-Agent#readme"
-=======
   "homepage": "https://github.com/Moeabdelaziz007/Amrikyy-Agent#readme",
   "dependencies": {
     "@googlemaps/google-maps-services-js": "^3.4.2"
   }
->>>>>>> 4cc02e04
 }