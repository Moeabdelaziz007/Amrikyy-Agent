--- conflicted
+++ resolved
@@ -1,9 +1,4 @@
 node_modules
-<<<<<<< HEAD
-backend/.env
-backend/.env.temp
-
-=======
 
 # Environment files - CRITICAL SECURITY
 .env
@@ -28,7 +23,6 @@
 **/tokens.json
 **/.credentials/
 
->>>>>>> 4cc02e04
 # Test reports and coverage
 coverage/
 playwright-report/
@@ -43,9 +37,6 @@
 
 # OpenMemory - IDE/Assistant specific rules
 .cursor/rules/openmemory.mdc
-<<<<<<< HEAD
-CLAUDE.md
-=======
 CLAUDE.md
 
 # Security audit files
@@ -75,5 +66,4 @@
 .env.local
 .env.development.local
 .env.test.local
-.env.production.local
->>>>>>> 4cc02e04
+.env.production.local