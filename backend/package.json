--- conflicted
+++ resolved
@@ -2,7 +2,6 @@
   "name": "maya-trips-backend",
   "version": "1.0.0",
   "description": "Maya Trips Backend API Server",
-  "type": "module",
   "main": "server.js",
   "scripts": {
     "dev": "nodemon server.js",
@@ -11,11 +10,7 @@
     "test": "jest",
     "test:watch": "jest --watch",
     "test:coverage": "jest --coverage",
-    "test:ci": "jest --coverage --watchAll=false",
-    "lint": "eslint . --ext .js",
-    "lint:fix": "eslint . --ext .js --fix",
-    "format": "prettier --write \"**/*.js\"",
-    "quality": "npm run lint && npm run format"
+    "test:ci": "jest --coverage --watchAll=false"
   },
   "dependencies": {
     "@supabase/supabase-js": "^2.74.0",
@@ -36,26 +31,10 @@
     "stripe": "^13.6.0"
   },
   "devDependencies": {
-<<<<<<< HEAD
-    "@eslint/js": "^9.37.0",
-<<<<<<< Current (Your changes)
-    "eslint": "^9.37.0",
-    "eslint-config-airbnb-base": "^15.0.0",
-    "eslint-plugin-import": "^2.32.0",
-    "eslint-plugin-node": "^11.1.0",
-    "husky": "^9.1.7",
-=======
-    "eslint-formatter-compact": "^8.40.0",
->>>>>>> Incoming (Background Agent changes)
-    "jest": "^30.2.0",
-    "nodemon": "^2.0.20",
-    "prettier": "^3.6.2",
-=======
     "chai": "^6.2.0",
     "jest": "^30.2.0",
     "nodemon": "^2.0.20",
     "sinon": "^21.0.0",
->>>>>>> 72c2ad7e
     "supertest": "^7.1.4"
   },
   "keywords": [
