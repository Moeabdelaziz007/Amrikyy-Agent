--- conflicted
+++ resolved
@@ -6,20 +6,20 @@
 const { errorHandler, AppError } = require('./utils/errorHandler');
 const conversationManager = require('./utils/conversationManager');
 const healthMonitor = require('./utils/healthMonitor');
-const KeloClient = require('./src/ai/keloClient');
-
-// Initialize Kelo AI client
-const keloClient = new KeloClient();
+const ZaiClient = require('./src/ai/zaiClient');
+
+// Initialize Z.ai client
+const zaiClient = new ZaiClient();
 
 // Initialize Telegram Bot with error handling
-const bot = new TelegramBot(process.env.TELEGRAM_BOT_TOKEN, {
+const bot = new TelegramBot(process.env.TELEGRAM_BOT_TOKEN, { 
   polling: {
     interval: 300,
     autoStart: true,
     params: {
-      timeout: 10,
-    },
-  },
+      timeout: 10
+    }
+  }
 });
 
 // Payment service integration
@@ -80,37 +80,37 @@
     const startTime = Date.now();
     const chatId = msg.chat.id;
     const userId = msg.from ? msg.from.id : null;
-
+    
     try {
       logger.userAction(userId, 'command', {
         command: msg.text,
-        chat_id: chatId,
+        chat_id: chatId
       });
-
+      
       await handler(msg, match);
-
+      
       const duration = Date.now() - startTime;
-
+      
       // Record metrics
       healthMonitor.recordRequest(true, duration);
-
+      
       logger.performance('command_handler', duration, {
         command: msg.text,
-        user_id: userId,
+        user_id: userId
       });
     } catch (error) {
       const duration = Date.now() - startTime;
-
+      
       // Record error and metrics
       healthMonitor.recordRequest(false, duration);
       healthMonitor.recordError(error);
-
+      
       const errorResponse = await errorHandler.handle(error, {
         user_id: userId,
         chat_id: chatId,
-        command: msg.text,
+        command: msg.text
       });
-
+      
       try {
         await bot.sendMessage(chatId, errorResponse.error.message);
       } catch (sendError) {
@@ -121,11 +121,9 @@
 };
 
 // Bot commands and handlers
-bot.onText(
-  /\/start/,
-  safeHandler(async (msg) => {
-    const chatId = msg.chat.id;
-    const welcomeMessage = `
+bot.onText(/\/start/, safeHandler(async (msg) => {
+  const chatId = msg.chat.id;
+  const welcomeMessage = `
 🌍 مرحباً بك في Maya Trips!
 
 أنا مساعد السفر الذكي الذي سيساعدك في:
@@ -144,40 +142,34 @@
 
 💬 متاح 24/7 لخدمتك!
   `;
-
-    await bot.sendMessage(chatId, welcomeMessage, {
-      parse_mode: 'HTML',
-      reply_markup: {
-        inline_keyboard: [
-          [
-            { text: '🚀 تخطيط رحلة جديدة', callback_data: 'new_trip' },
-            { text: '💰 إدارة الميزانية', callback_data: 'budget' },
-          ],
-          [
-            { text: '💳 الدفع', callback_data: 'payment' },
-            { text: '❓ المساعدة', callback_data: 'help' },
-          ],
-          [
-            { text: '📊 الإحصائيات', callback_data: 'stats' },
-            { text: '⚙️ الإعدادات', callback_data: 'settings' },
-          ],
-          [
-            {
-              text: '🌐 فتح التطبيق',
-              web_app: { url: process.env.WEB_APP_URL || 'http://localhost:3000' },
-            },
-          ],
+  
+  await bot.sendMessage(chatId, welcomeMessage, {
+    parse_mode: 'HTML',
+    reply_markup: {
+      inline_keyboard: [
+        [
+          { text: '🚀 تخطيط رحلة جديدة', callback_data: 'new_trip' },
+          { text: '💰 إدارة الميزانية', callback_data: 'budget' }
         ],
-      },
-    });
-  })
-);
-
-bot.onText(
-  /\/help/,
-  safeHandler(async (msg) => {
-    const chatId = msg.chat.id;
-    const helpMessage = `
+        [
+          { text: '💳 الدفع', callback_data: 'payment' },
+          { text: '❓ المساعدة', callback_data: 'help' }
+        ],
+        [
+          { text: '📊 الإحصائيات', callback_data: 'stats' },
+          { text: '⚙️ الإعدادات', callback_data: 'settings' }
+        ],
+        [
+          { text: '🌐 فتح التطبيق', web_app: { url: process.env.WEB_APP_URL || 'http://localhost:3000' } }
+        ]
+      ]
+    }
+  });
+}));
+
+bot.onText(/\/help/, safeHandler(async (msg) => {
+  const chatId = msg.chat.id;
+  const helpMessage = `
 🆘 مساعدة Maya Trips
 
 الأوامر المتاحة:
@@ -199,29 +191,26 @@
 📧 support@mayatrips.com
 💬 @MayaTripsSupport
   `;
-
-    await bot.sendMessage(chatId, helpMessage, {
-      reply_markup: {
-        inline_keyboard: [
-          [
-            { text: '💳 إنشاء رابط دفع', callback_data: 'payment' },
-            { text: '🚀 تخطيط رحلة', callback_data: 'new_trip' },
-          ],
-          [
-            { text: '📞 الدعم الفني', callback_data: 'support' },
-            { text: '📊 الإحصائيات', callback_data: 'stats' },
-          ],
+  
+  await bot.sendMessage(chatId, helpMessage, {
+    reply_markup: {
+      inline_keyboard: [
+        [
+          { text: '💳 إنشاء رابط دفع', callback_data: 'payment' },
+          { text: '🚀 تخطيط رحلة', callback_data: 'new_trip' }
         ],
-      },
-    });
-  })
-);
-
-bot.onText(
-  /\/payment/,
-  safeHandler(async (msg) => {
-    const chatId = msg.chat.id;
-    const paymentMessage = `
+        [
+          { text: '📞 الدعم الفني', callback_data: 'support' },
+          { text: '📊 الإحصائيات', callback_data: 'stats' }
+        ]
+      ]
+    }
+  });
+}));
+
+bot.onText(/\/payment/, safeHandler(async (msg) => {
+  const chatId = msg.chat.id;
+  const paymentMessage = `
 💳 نظام الدفع الآمن - Maya Trips
 
 🔗 إنشاء روابط دفع آمنة مع Stripe:
@@ -236,30 +225,31 @@
 أدخل المبلغ المطلوب:
 مثال: 100.50
   `;
-
-    await bot.sendMessage(chatId, paymentMessage, {
-      reply_markup: {
-        inline_keyboard: [
-          [
-            { text: '🔗 رابط دفع Stripe', callback_data: 'payment_stripe' },
-            { text: '💳 دفع مباشر', callback_data: 'payment_direct' },
-          ],
-          [
-            { text: '🅿️ PayPal', callback_data: 'payment_paypal' },
-            { text: '📱 Telegram', callback_data: 'payment_telegram' },
-          ],
-          [{ text: '❓ المساعدة', callback_data: 'help' }],
+  
+  await bot.sendMessage(chatId, paymentMessage, {
+    reply_markup: {
+      inline_keyboard: [
+        [
+          { text: '🔗 رابط دفع Stripe', callback_data: 'payment_stripe' },
+          { text: '💳 دفع مباشر', callback_data: 'payment_direct' }
         ],
-      },
-    });
-  })
-);
+        [
+          { text: '🅿️ PayPal', callback_data: 'payment_paypal' },
+          { text: '📱 Telegram', callback_data: 'payment_telegram' }
+        ],
+        [
+          { text: '❓ المساعدة', callback_data: 'help' }
+        ]
+      ]
+    }
+  });
+}));
 
 // Handle payment amount input
 bot.onText(/^(\d+(?:\.\d{1,2})?)$/, async (msg, match) => {
   const chatId = msg.chat.id;
   const amount = parseFloat(match[1]);
-
+  
   if (amount > 0 && amount <= 10000) {
     const paymentMessage = `
 💳 تأكيد الدفع
@@ -269,20 +259,20 @@
 
 اختر طريقة الدفع:
     `;
-
+    
     await bot.sendMessage(chatId, paymentMessage, {
       reply_markup: {
         inline_keyboard: [
           [
             { text: '🔗 رابط دفع Stripe', callback_data: `link_stripe_${amount}` },
-            { text: '💳 دفع مباشر', callback_data: `pay_stripe_${amount}` },
+            { text: '💳 دفع مباشر', callback_data: `pay_stripe_${amount}` }
           ],
           [
             { text: '🅿️ PayPal', callback_data: `pay_paypal_${amount}` },
-            { text: '📱 Telegram', callback_data: `pay_telegram_${amount}` },
-          ],
-        ],
-      },
+            { text: '📱 Telegram', callback_data: `pay_telegram_${amount}` }
+          ]
+        ]
+      }
     });
   } else {
     bot.sendMessage(chatId, '❌ المبلغ غير صحيح. يرجى إدخال مبلغ بين $0.01 و $10,000');
@@ -290,30 +280,28 @@
 });
 
 // Handle callback queries
-bot.on(
-  'callback_query',
-  safeHandler(async (callbackQuery) => {
-    const msg = callbackQuery.message;
-    const chatId = callbackQuery.message.chat.id;
-    const data = callbackQuery.data;
-
-    const userId = callbackQuery.from.id;
-
-    if (data === 'new_trip') {
+bot.on('callback_query', safeHandler(async (callbackQuery) => {
+  const msg = callbackQuery.message;
+  const chatId = callbackQuery.message.chat.id;
+  const data = callbackQuery.data;
+  
+  const userId = callbackQuery.from.id;
+  
+  if (data === 'new_trip') {
       await conversationManager.setState(userId, conversationManager.states.COLLECTING_DESTINATION);
       await bot.sendMessage(chatId, '🚀 تخطيط رحلة جديدة\n\nأين تريد الذهاب؟', {
         reply_markup: {
           inline_keyboard: [
             [
               { text: '🌍 أوروبا', callback_data: 'trip_europe' },
-              { text: '🌏 آسيا', callback_data: 'trip_asia' },
+              { text: '🌏 آسيا', callback_data: 'trip_asia' }
             ],
             [
               { text: '🌎 أمريكا', callback_data: 'trip_america' },
-              { text: '🌍 أفريقيا', callback_data: 'trip_africa' },
-            ],
-          ],
-        },
+              { text: '🌍 أفريقيا', callback_data: 'trip_africa' }
+            ]
+          ]
+        }
       });
     } else if (data.startsWith('trip_')) {
       const region = data.replace('trip_', '');
@@ -321,23 +309,21 @@
         europe: 'أوروبا',
         asia: 'آسيا',
         america: 'أمريكا',
-        africa: 'أفريقيا',
+        africa: 'أفريقيا'
       };
-
+      
       const regionName = regionNames[region] || region;
-      await conversationManager.setState(userId, conversationManager.states.COLLECTING_DATES, {
-        destination: regionName,
-      });
-
+      await conversationManager.setState(userId, conversationManager.states.COLLECTING_DATES, { destination: regionName });
+      
       // Get AI insights about the region
       const insights = await zaiClient.generateDestinationInsights(regionName, 'leisure');
-
+      
       let message = `✈️ اخترت ${regionName}! رائع!\n\n`;
       if (insights.success) {
         message += `${insights.content.substring(0, 500)}...\n\n`;
       }
       message += '📅 متى تخطط للسفر؟';
-
+      
       await bot.sendMessage(chatId, message);
     } else if (data.startsWith('dest_')) {
       const dest = data.replace('dest_', '');
@@ -345,23 +331,21 @@
         turkey: 'تركيا',
         dubai: 'دبي',
         malaysia: 'ماليزيا',
-        thailand: 'تايلاند',
+        thailand: 'تايلاند'
       };
-
+      
       const destName = destNames[dest] || dest;
-      await conversationManager.setState(userId, conversationManager.states.COLLECTING_DATES, {
-        destination: destName,
-      });
-
+      await conversationManager.setState(userId, conversationManager.states.COLLECTING_DATES, { destination: destName });
+      
       // Get AI insights
       const insights = await zaiClient.generateDestinationInsights(destName, 'leisure');
-
+      
       let message = `✈️ اخترت ${destName}! رائع!\n\n`;
       if (insights.success) {
         message += `${insights.content.substring(0, 500)}...\n\n`;
       }
       message += '📅 متى تخطط للسفر؟';
-
+      
       await bot.sendMessage(chatId, message);
     } else if (data === 'budget') {
       await conversationManager.setState(userId, conversationManager.states.COLLECTING_BUDGET);
@@ -370,14 +354,14 @@
           inline_keyboard: [
             [
               { text: '💵 أقل من $500', callback_data: 'budget_low' },
-              { text: '💵 $500-1000', callback_data: 'budget_medium' },
+              { text: '💵 $500-1000', callback_data: 'budget_medium' }
             ],
             [
               { text: '💵 $1000-3000', callback_data: 'budget_high' },
-              { text: '💵 أكثر من $3000', callback_data: 'budget_premium' },
-            ],
-          ],
-        },
+              { text: '💵 أكثر من $3000', callback_data: 'budget_premium' }
+            ]
+          ]
+        }
       });
     } else if (data.startsWith('budget_')) {
       const budgetLevel = data.replace('budget_', '');
@@ -385,40 +369,27 @@
         low: 'أقل من $500',
         medium: '$500-1000',
         high: '$1000-3000',
-        premium: 'أكثر من $3000',
+        premium: 'أكثر من $3000'
       };
-
+      
       const budgetRange = budgetRanges[budgetLevel] || budgetLevel;
-      await conversationManager.setState(
-        userId,
-        conversationManager.states.COLLECTING_PREFERENCES,
-        { budget: budgetRange }
-      );
-
+      await conversationManager.setState(userId, conversationManager.states.COLLECTING_PREFERENCES, { budget: budgetRange });
+      
       // Get AI budget analysis
       const context = await conversationManager.getContext(userId);
       if (context.data.destination) {
-        const analysis = await zaiClient.generateBudgetAnalysis(
-          {
-            destination: context.data.destination,
-            duration: 7,
-            travelers: 1,
-          },
-          budgetLevel === 'low'
-            ? 500
-            : budgetLevel === 'medium'
-              ? 750
-              : budgetLevel === 'high'
-                ? 2000
-                : 5000
-        );
-
+        const analysis = await zaiClient.generateBudgetAnalysis({
+          destination: context.data.destination,
+          duration: 7,
+          travelers: 1
+        }, budgetLevel === 'low' ? 500 : budgetLevel === 'medium' ? 750 : budgetLevel === 'high' ? 2000 : 5000);
+        
         let message = `💰 ميزانيتك: ${budgetRange}\n\n`;
         if (analysis.success) {
           message += `${analysis.content.substring(0, 600)}...\n\n`;
         }
         message += '🎯 ما هي اهتماماتك؟ (مثال: شواطئ، مغامرات، ثقافة)';
-
+        
         await bot.sendMessage(chatId, message);
       } else {
         await bot.sendMessage(chatId, '🎯 ما هي اهتماماتك؟ (مثال: شواطئ، مغامرات، ثقافة)');
@@ -428,71 +399,60 @@
     } else if (data === 'help') {
       bot.sendMessage(chatId, '❓ المساعدة\n\nكيف يمكنني مساعدتك؟');
     } else if (data === 'support') {
-      bot.sendMessage(
-        chatId,
-        '📞 الدعم الفني\n\nتواصل معنا:\n📧 support@mayatrips.com\n💬 @MayaTripsSupport'
-      );
+      bot.sendMessage(chatId, '📞 الدعم الفني\n\nتواصل معنا:\n📧 support@mayatrips.com\n💬 @MayaTripsSupport');
     } else if (data === 'stats') {
       const userSummary = await conversationManager.getSummary(userId);
       const systemStats = healthMonitor.getMetricsSummary();
-
-      const statsMessage =
-        '📊 إحصائياتك\n\n' +
+      
+      const statsMessage = `📊 إحصائياتك\n\n` +
         `💬 عدد الرسائل: ${userSummary.messageCount}\n` +
         `⏱️ مدة الجلسة: ${Math.floor(userSummary.sessionDuration / 60000)} دقيقة\n` +
         `📝 البيانات المجمعة: ${userSummary.dataCollected} عنصر\n` +
-        '\n🤖 حالة النظام:\n' +
+        `\n🤖 حالة النظام:\n` +
         `✅ الحالة: ${systemStats.status === 'healthy' ? 'جيد' : 'متدهور'}\n` +
         `⏰ وقت التشغيل: ${systemStats.uptime}\n` +
         `📈 معدل النجاح: ${systemStats.successRate}`;
-
+      
       await bot.sendMessage(chatId, statsMessage);
     } else if (data === 'health') {
       const health = healthMonitor.getHealth();
-      const healthMessage =
-        '🏥 حالة النظام\n\n' +
+      const healthMessage = `🏥 حالة النظام\n\n` +
         `الحالة العامة: ${health.status === 'healthy' ? '✅ جيد' : '⚠️ متدهور'}\n` +
         `وقت التشغيل: ${health.uptime.formatted}\n\n` +
-        '📡 حالة الخدمات:\n' +
+        `📡 حالة الخدمات:\n` +
         `• Z.ai: ${health.apis.zai.status === 'healthy' ? '✅' : '❌'} (${health.apis.zai.responseTime}ms)\n` +
         `• Telegram: ${health.apis.telegram.status === 'healthy' ? '✅' : '❌'} (${health.apis.telegram.responseTime}ms)\n` +
         `• Supabase: ${health.apis.supabase.status === 'healthy' ? '✅' : '❌'} (${health.apis.supabase.responseTime}ms)\n\n` +
-        '📊 الأداء:\n' +
+        `📊 الأداء:\n` +
         `• إجمالي الطلبات: ${health.requests.total}\n` +
         `• الناجحة: ${health.requests.successful}\n` +
         `• الفاشلة: ${health.requests.failed}\n` +
         `• متوسط وقت الاستجابة: ${health.performance.avgResponseTime.toFixed(2)}ms`;
-
+      
       await bot.sendMessage(chatId, healthMessage);
     } else if (data === 'settings') {
-      bot.sendMessage(
-        chatId,
-        '⚙️ الإعدادات\n\n🔔 الإشعارات: مفعلة\n🌍 اللغة: العربية\n💰 العملة: USD'
-      );
+      bot.sendMessage(chatId, '⚙️ الإعدادات\n\n🔔 الإشعارات: مفعلة\n🌍 اللغة: العربية\n💰 العملة: USD');
     } else if (data.startsWith('link_stripe_')) {
       const [, , , amount] = data.split('_');
       const paymentAmount = parseFloat(amount);
-
+      
       try {
         // Create Stripe payment link
-        const response = await fetch(
-          `${process.env.API_URL || 'http://localhost:5000'}/api/payment/create-payment-link`,
-          {
-            method: 'POST',
-            headers: {
-              'Content-Type': 'application/json',
-            },
-            body: JSON.stringify({
-              amount: paymentAmount,
-              currency: 'USD',
-              description: 'Maya Trips Payment',
-              customerEmail: callbackQuery.from.email,
-            }),
-          }
-        );
+        const response = await fetch(`${process.env.API_URL || 'http://localhost:5000'}/api/payment/create-payment-link`, {
+          method: 'POST',
+          headers: {
+            'Content-Type': 'application/json',
+          },
+          body: JSON.stringify({
+            amount: paymentAmount,
+            currency: 'USD',
+            description: 'Maya Trips Payment',
+            customerEmail: callbackQuery.from.email
+          }),
+        });
 
         const result = await response.json();
-
+        
         if (result.success && result.paymentLink) {
           const linkMessage = `
 🔗 تم إنشاء رابط الدفع بنجاح!
@@ -502,14 +462,18 @@
 
 شارك هذا الرابط مع العميل لإتمام الدفع.
           `;
-
+          
           bot.sendMessage(chatId, linkMessage, {
             reply_markup: {
               inline_keyboard: [
-                [{ text: '🔗 فتح الرابط', url: result.paymentLink.url }],
-                [{ text: '📋 نسخ الرابط', callback_data: `copy_link_${result.paymentLink.id}` }],
-              ],
-            },
+                [
+                  { text: '🔗 فتح الرابط', url: result.paymentLink.url }
+                ],
+                [
+                  { text: '📋 نسخ الرابط', callback_data: `copy_link_${result.paymentLink.id}` }
+                ]
+              ]
+            }
           });
         } else {
           bot.sendMessage(chatId, `❌ خطأ في إنشاء رابط الدفع: ${result.error}`);
@@ -520,14 +484,14 @@
     } else if (data.startsWith('pay_')) {
       const [, method, amount] = data.split('_');
       const paymentAmount = parseFloat(amount);
-
+      
       // Create payment
       const paymentResult = await PaymentService.createTelegramPayment(
         paymentAmount,
         'Maya Trips Payment',
         chatId.toString()
       );
-
+      
       if (paymentResult.success) {
         const successMessage = `
 ✅ تم إنشاء الدفع بنجاح!
@@ -538,217 +502,202 @@
 
 سيتم تأكيد الدفع قريباً.
         `;
-
+        
         bot.sendMessage(chatId, successMessage);
       } else {
         bot.sendMessage(chatId, `❌ خطأ في الدفع: ${paymentResult.error}`);
       }
     }
-
-    // Answer callback query
-    await bot.answerCallbackQuery(callbackQuery.id);
-  })
-);
+  
+  // Answer callback query
+  await bot.answerCallbackQuery(callbackQuery.id);
+}));
 
 // Handle text messages with conversation management
-bot.on(
-  'text',
-  safeHandler(async (msg) => {
-    const chatId = msg.chat.id;
-    const userId = msg.from.id;
-    const text = msg.text;
-
-    // Skip if it's a command
-    if (text.startsWith('/')) return;
-
-    // Skip if it's a number (payment amount)
-    if (/^(\d+(?:\.\d{1,2})?)$/.test(text)) return;
-
-    // Add message to conversation history
-    await conversationManager.addMessage(userId, text, true);
-
-    // Get next action based on context
-    const nextAction = await conversationManager.getNextAction(userId, text);
-
-    // Update state
-    if (nextAction.data) {
-      await conversationManager.setState(userId, nextAction.nextState, nextAction.data);
-    }
-
-    // Generate response based on action
-    let response = '';
-    let keyboard = null;
-
-    switch (nextAction.action) {
-      case 'greet':
-        response = '👋 مرحباً بك في Maya Trips! كيف يمكنني مساعدتك اليوم؟';
+bot.on('text', safeHandler(async (msg) => {
+  const chatId = msg.chat.id;
+  const userId = msg.from.id;
+  const text = msg.text;
+  
+  // Skip if it's a command
+  if (text.startsWith('/')) return;
+  
+  // Skip if it's a number (payment amount)
+  if (/^(\d+(?:\.\d{1,2})?)$/.test(text)) return;
+  
+  // Add message to conversation history
+  await conversationManager.addMessage(userId, text, true);
+  
+  // Get next action based on context
+  const nextAction = await conversationManager.getNextAction(userId, text);
+  
+  // Update state
+  if (nextAction.data) {
+    await conversationManager.setState(userId, nextAction.nextState, nextAction.data);
+  }
+  
+  // Generate response based on action
+  let response = '';
+  let keyboard = null;
+  
+  switch (nextAction.action) {
+    case 'greet':
+      response = '👋 مرحباً بك في Maya Trips! كيف يمكنني مساعدتك اليوم؟';
+      keyboard = {
+        inline_keyboard: [
+          [
+            { text: '🚀 تخطيط رحلة', callback_data: 'new_trip' },
+            { text: '💰 الميزانية', callback_data: 'budget' }
+          ],
+          [
+            { text: '🎁 العروض', callback_data: 'offers' },
+            { text: '❓ المساعدة', callback_data: 'help' }
+          ]
+        ]
+      };
+      break;
+      
+    case 'ask_destination':
+      response = '🌍 رائع! إلى أين تريد السفر؟\n\nيمكنك اختيار من الوجهات الشائعة أو كتابة وجهتك المفضلة:';
+      keyboard = {
+        inline_keyboard: [
+          [
+            { text: '🇹🇷 تركيا', callback_data: 'dest_turkey' },
+            { text: '🇦🇪 دبي', callback_data: 'dest_dubai' }
+          ],
+          [
+            { text: '🇲🇾 ماليزيا', callback_data: 'dest_malaysia' },
+            { text: '🇹🇭 تايلاند', callback_data: 'dest_thailand' }
+          ]
+        ]
+      };
+      break;
+      
+    case 'collect_dates':
+      response = `✈️ ممتاز! اخترت ${nextAction.data.destination}\n\n📅 متى تخطط للسفر؟\nمثال: من 15 يناير إلى 25 يناير`;
+      break;
+      
+    case 'collect_budget':
+      response = '💰 ما هي ميزانيتك التقريبية للرحلة؟';
+      keyboard = {
+        inline_keyboard: [
+          [
+            { text: '💵 أقل من $500', callback_data: 'budget_low' },
+            { text: '💵 $500-1000', callback_data: 'budget_medium' }
+          ],
+          [
+            { text: '💵 $1000-3000', callback_data: 'budget_high' },
+            { text: '💵 أكثر من $3000', callback_data: 'budget_premium' }
+          ]
+        ]
+      };
+      break;
+      
+    case 'collect_preferences':
+      response = '🎯 ما هي اهتماماتك في السفر؟\n\nمثال: شواطئ، مغامرات، ثقافة، تسوق';
+      break;
+      
+    case 'generate_plan':
+      response = '⏳ جاري إنشاء خطة رحلتك المثالية...\n\nسأقوم بتحليل تفضيلاتك وإنشاء أفضل خطة لك!';
+      
+      // Send initial message
+      await bot.sendMessage(chatId, response);
+      
+      // Update profile from conversation
+      await conversationManager.updateProfileFromConversation(userId);
+      
+      // Get context for AI generation
+      const context = await conversationManager.getContext(userId);
+      const { destination, dates, budget, preferences } = context.data;
+      
+      // Generate AI-powered recommendations using Z.ai
+      const aiResponse = await zaiClient.generateTravelRecommendations(
+        destination || 'وجهة غير محددة',
+        budget || 'ميزانية متوسطة',
+        dates || '7 أيام',
+        preferences ? [preferences] : []
+      );
+      
+      if (aiResponse.success) {
+        response = `🎯 خطة رحلتك المخصصة:\n\n${aiResponse.content}`;
+      } else {
+        response = '⚠️ حدث خطأ في إنشاء الخطة. دعني أعرض لك بعض العروض المتاحة...';
+      }
+      
+      // Get recommendations
+      const recommendations = await conversationManager.getRecommendations(userId);
+      
+      if (recommendations.length > 0) {
+        const offer = recommendations[0];
+        response += `\n\n🎁 لدي عرض رائع لك:\n\n`;
+        response += `📍 ${offer.title}\n`;
+        response += `💰 السعر: $${offer.price} (خصم ${offer.discount_percentage}%)\n`;
+        response += `⏱️ المدة: ${offer.duration_days} أيام\n`;
+        response += `\n✨ يشمل:\n${offer.includes.map(item => `• ${item}`).join('\n')}`;
+        
+        keyboard = {
+          inline_keyboard: [
+            [
+              { text: '✅ أعجبني', callback_data: `offer_like_${offer.id}` },
+              { text: '💳 احجز الآن', callback_data: `offer_book_${offer.id}` }
+            ],
+            [
+              { text: '🔍 عروض أخرى', callback_data: 'more_offers' }
+            ]
+          ]
+        };
+      }
+      break;
+      
+    case 'clarify_destination':
+      response = '🤔 لم أفهم الوجهة بشكل واضح. هل يمكنك اختيار من القائمة أو كتابة اسم المدينة/البلد بوضوح؟';
+      keyboard = {
+        inline_keyboard: [
+          [
+            { text: '🇹🇷 تركيا', callback_data: 'dest_turkey' },
+            { text: '🇦🇪 دبي', callback_data: 'dest_dubai' }
+          ],
+          [
+            { text: '🇲🇾 ماليزيا', callback_data: 'dest_malaysia' },
+            { text: '🇹🇭 تايلاند', callback_data: 'dest_thailand' }
+          ]
+        ]
+      };
+      break;
+      
+    default:
+      // Use Z.ai for general conversation
+      const history = await conversationManager.getHistory(userId, 10);
+      const conversationHistory = history.map(h => ({
+        role: h.is_user ? 'user' : 'assistant',
+        content: h.message
+      }));
+      
+      const generalAiResponse = await zaiClient.generateChatResponse(text, conversationHistory);
+      
+      if (generalAiResponse.success) {
+        response = generalAiResponse.content;
+      } else {
+        response = 'شكراً لرسالتك! كيف يمكنني مساعدتك؟';
         keyboard = {
           inline_keyboard: [
             [
               { text: '🚀 تخطيط رحلة', callback_data: 'new_trip' },
-              { text: '💰 الميزانية', callback_data: 'budget' },
-            ],
-            [
-              { text: '🎁 العروض', callback_data: 'offers' },
-              { text: '❓ المساعدة', callback_data: 'help' },
-            ],
-          ],
+              { text: '❓ المساعدة', callback_data: 'help' }
+            ]
+          ]
         };
-        break;
-
-      case 'ask_destination':
-        response =
-          '🌍 رائع! إلى أين تريد السفر؟\n\nيمكنك اختيار من الوجهات الشائعة أو كتابة وجهتك المفضلة:';
-        keyboard = {
-          inline_keyboard: [
-            [
-              { text: '🇹🇷 تركيا', callback_data: 'dest_turkey' },
-              { text: '🇦🇪 دبي', callback_data: 'dest_dubai' },
-            ],
-            [
-              { text: '🇲🇾 ماليزيا', callback_data: 'dest_malaysia' },
-              { text: '🇹🇭 تايلاند', callback_data: 'dest_thailand' },
-            ],
-          ],
-        };
-        break;
-
-      case 'collect_dates':
-        response = `✈️ ممتاز! اخترت ${nextAction.data.destination}\n\n📅 متى تخطط للسفر؟\nمثال: من 15 يناير إلى 25 يناير`;
-        break;
-
-      case 'collect_budget':
-        response = '💰 ما هي ميزانيتك التقريبية للرحلة؟';
-        keyboard = {
-          inline_keyboard: [
-            [
-              { text: '💵 أقل من $500', callback_data: 'budget_low' },
-              { text: '💵 $500-1000', callback_data: 'budget_medium' },
-            ],
-            [
-              { text: '💵 $1000-3000', callback_data: 'budget_high' },
-              { text: '💵 أكثر من $3000', callback_data: 'budget_premium' },
-            ],
-          ],
-        };
-        break;
-
-      case 'collect_preferences':
-        response = '🎯 ما هي اهتماماتك في السفر؟\n\nمثال: شواطئ، مغامرات، ثقافة، تسوق';
-        break;
-
-      case 'generate_plan':
-        response =
-          '⏳ جاري إنشاء خطة رحلتك المثالية...\n\nسأقوم بتحليل تفضيلاتك وإنشاء أفضل خطة لك!';
-
-        // Send initial message
-        await bot.sendMessage(chatId, response);
-
-        // Update profile from conversation
-        await conversationManager.updateProfileFromConversation(userId);
-
-        // Get context for AI generation
-        const context = await conversationManager.getContext(userId);
-        const { destination, dates, budget, preferences } = context.data;
-
-        // Generate AI-powered recommendations using Z.ai
-        const aiResponse = await zaiClient.generateTravelRecommendations(
-          destination || 'وجهة غير محددة',
-          budget || 'ميزانية متوسطة',
-          dates || '7 أيام',
-          preferences ? [preferences] : []
-        );
-
-        if (aiResponse.success) {
-          response = `🎯 خطة رحلتك المخصصة:\n\n${aiResponse.content}`;
-        } else {
-          response = '⚠️ حدث خطأ في إنشاء الخطة. دعني أعرض لك بعض العروض المتاحة...';
-        }
-
-        // Get recommendations
-        const recommendations = await conversationManager.getRecommendations(userId);
-
-        if (recommendations.length > 0) {
-          const offer = recommendations[0];
-          response += '\n\n🎁 لدي عرض رائع لك:\n\n';
-          response += `📍 ${offer.title}\n`;
-          response += `💰 السعر: $${offer.price} (خصم ${offer.discount_percentage}%)\n`;
-          response += `⏱️ المدة: ${offer.duration_days} أيام\n`;
-          response += `\n✨ يشمل:\n${offer.includes.map((item) => `• ${item}`).join('\n')}`;
-
-          keyboard = {
-            inline_keyboard: [
-              [
-                { text: '✅ أعجبني', callback_data: `offer_like_${offer.id}` },
-                { text: '💳 احجز الآن', callback_data: `offer_book_${offer.id}` },
-              ],
-              [{ text: '🔍 عروض أخرى', callback_data: 'more_offers' }],
-            ],
-          };
-        }
-        break;
-
-      case 'clarify_destination':
-        response =
-          '🤔 لم أفهم الوجهة بشكل واضح. هل يمكنك اختيار من القائمة أو كتابة اسم المدينة/البلد بوضوح؟';
-        keyboard = {
-          inline_keyboard: [
-            [
-              { text: '🇹🇷 تركيا', callback_data: 'dest_turkey' },
-              { text: '🇦🇪 دبي', callback_data: 'dest_dubai' },
-            ],
-            [
-              { text: '🇲🇾 ماليزيا', callback_data: 'dest_malaysia' },
-              { text: '🇹🇭 تايلاند', callback_data: 'dest_thailand' },
-            ],
-          ],
-        };
-        break;
-
-      default:
-        // Use Z.ai for general conversation
-        const history = await conversationManager.getHistory(userId, 10);
-        const conversationHistory = history.map((h) => ({
-          role: h.is_user ? 'user' : 'assistant',
-          content: h.message,
-        }));
-
-        const generalAiResponse = await zaiClient.generateChatResponse(text, conversationHistory);
-
-        if (generalAiResponse.success) {
-          response = generalAiResponse.content;
-        } else {
-          response = 'شكراً لرسالتك! كيف يمكنني مساعدتك؟';
-          keyboard = {
-            inline_keyboard: [
-              [
-                { text: '🚀 تخطيط رحلة', callback_data: 'new_trip' },
-                { text: '❓ المساعدة', callback_data: 'help' },
-              ],
-            ],
-          };
-        }
-    }
-
-    // Send response
-    await bot.sendMessage(chatId, response, keyboard ? { reply_markup: keyboard } : {});
-
-    // Add bot response to history
-    await conversationManager.addMessage(userId, response, false);
-  })
-);
+      }
+  }
+  
+  // Send response
+  await bot.sendMessage(chatId, response, keyboard ? { reply_markup: keyboard } : {});
+  
+  // Add bot response to history
+  await conversationManager.addMessage(userId, response, false);
+}));
 
 // Handle successful payments
-<<<<<<< HEAD
-bot.on(
-  'message',
-  safeHandler(async (msg) => {
-    if (msg.successful_payment) {
-      const chatId = msg.chat.id;
-      const payment = msg.successful_payment;
-
-      const successMessage = `
-=======
 bot.on('message', safeHandler(async (msg) => {
   // ✅ SECURITY: Apply rate limiting to all message handlers
   const userId = msg.from?.id;
@@ -765,7 +714,6 @@
     const payment = msg.successful_payment;
     
     const successMessage = `
->>>>>>> 978b5eb6
 🎉 تم الدفع بنجاح!
 
 المبلغ: $${(payment.total_amount / 100).toFixed(2)}
@@ -774,11 +722,10 @@
 
 شكراً لاستخدام Maya Trips! 🚀
     `;
-
-      await bot.sendMessage(chatId, successMessage);
-    }
-  })
-);
+    
+    await bot.sendMessage(chatId, successMessage);
+  }
+}));
 
 // Graceful shutdown
 errorHandler.setupGracefulShutdown(async () => {
@@ -790,20 +737,20 @@
 // Perform initial health checks
 (async () => {
   logger.info('Performing initial health checks...');
-
+  
   await healthMonitor.checkTelegramHealth(bot);
   await healthMonitor.checkZaiHealth();
   await healthMonitor.checkSupabaseHealth();
-
+  
   const health = healthMonitor.getHealth();
   logger.info('Initial health check complete', {
     status: health.status,
-    apis: Object.keys(health.apis).map((key) => ({
+    apis: Object.keys(health.apis).map(key => ({
       name: key,
-      status: health.apis[key].status,
-    })),
+      status: health.apis[key].status
+    }))
   });
-
+  
   if (health.status === 'degraded') {
     logger.warn('⚠️ System started with degraded health');
   } else {
