--- conflicted
+++ resolved
@@ -15,22 +15,13 @@
   aiLimiter,
   paymentLimiter,
   webhookLimiter,
-  analyticsLimiter,
+  analyticsLimiter
 } = require('./middleware/rateLimiter');
 
 // Security middleware
 app.use(helmet());
 app.use(compression());
 
-<<<<<<< HEAD
-// CORS configuration
-app.use(
-  cors({
-    origin: process.env.FRONTEND_URL || 'http://localhost:3000',
-    credentials: true,
-  })
-);
-=======
 // ============================================================================
 // SECURITY: CORS Configuration - Strict Origin Validation
 // ============================================================================
@@ -65,7 +56,6 @@
   methods: ['GET', 'POST', 'PUT', 'DELETE', 'PATCH'],
   allowedHeaders: ['Content-Type', 'Authorization']
 }));
->>>>>>> 978b5eb6
 
 // Stripe webhook requires raw body; mount raw parser just for that route
 app.use('/api/payment/webhook', bodyParser.raw({ type: 'application/json' }));
@@ -93,52 +83,43 @@
 
 // Routes
 app.get('/', (req, res) => {
-  res.json({
-    message: 'Maya Trips API Server',
-    version: '1.0.0',
-    status: 'running',
-    timestamp: new Date().toISOString(),
-  });
+    res.json({
+        message: 'Maya Trips API Server',
+        version: '1.0.0',
+        status: 'running',
+        timestamp: new Date().toISOString()
+    });
 });
 
 // Public API: ping
 app.get('/api/public/ping', (req, res) => {
-  res.json({ ok: true, ts: Date.now() });
+    res.json({ ok: true, ts: Date.now() });
 });
 
 // OpenAPI spec
 app.get('/api/openapi.json', (req, res) => {
-  try {
-    const spec = require('./openapi.json');
-    res.json(spec);
-  } catch (e) {
-    res.status(500).json({ error: 'Spec not found' });
-  }
+    try {
+        const spec = require('./openapi.json');
+        res.json(spec);
+    } catch (e) {
+        res.status(500).json({ error: 'Spec not found' });
+    }
 });
 
 // Health check endpoint
 app.get('/api/health', (req, res) => {
-  res.json({
-    status: 'healthy',
-    timestamp: new Date().toISOString(),
-    uptime: process.uptime(),
-    memory: process.memoryUsage(),
-  });
+    res.json({
+        status: 'healthy',
+        timestamp: new Date().toISOString(),
+        uptime: process.uptime(),
+        memory: process.memoryUsage()
+    });
 });
 
 // Aladdin Agent routes
 const aladdinRoutes = require('./src/routes/aladdin');
 app.use('/api/aladdin', aladdinRoutes);
 
-<<<<<<< HEAD
-// Trip routes
-app.get('/api/trips', (req, res) => {
-  res.json({
-    trips: [],
-    message: 'Trips endpoint ready',
-  });
-});
-=======
 // Bookings routes
 const bookingRoutes = require('./routes/bookings');
 app.use('/api/bookings', bookingRoutes);
@@ -150,77 +131,48 @@
 // Expenses routes
 const expenseRoutes = require('./routes/expenses');
 app.use('/api/expenses', expenseRoutes);
->>>>>>> 978b5eb6
 
 // AI Assistant routes
 app.post('/api/ai/chat', (req, res) => {
-  const { message } = req.body;
-
-  // Placeholder AI response
-  res.json({
-    response: `مرحباً! أنا Maya، مساعد السفر الذكي الخاص بك. سأساعدك في تخطيط رحلتك المثالية. ${message}`,
-    timestamp: new Date().toISOString(),
-  });
+    const { message } = req.body;
+    
+    // Placeholder AI response
+    res.json({
+        response: `مرحباً! أنا Maya، مساعد السفر الذكي الخاص بك. سأساعدك في تخطيط رحلتك المثالية. ${message}`,
+        timestamp: new Date().toISOString()
+    });
 });
 
 // Destinations routes
-<<<<<<< HEAD
-app.get('/api/destinations', (req, res) => {
-  res.json({
-    destinations: [
-      {
-        id: 1,
-        name: 'Tokyo',
-        country: 'Japan',
-        image: 'https://images.unsplash.com/photo-1540959733332-eab4deabeeaf?w=400',
-        rating: 4.8,
-        priceRange: '$$$',
-        bestTime: 'Mar-May, Sep-Nov',
-      },
-      {
-        id: 2,
-        name: 'Paris',
-        country: 'France',
-        image: 'https://images.unsplash.com/photo-1502602898536-47ad22581b52?w=400',
-        rating: 4.9,
-        priceRange: '$$$$',
-        bestTime: 'Apr-Jun, Sep-Oct',
-      },
-    ],
-  });
-});
-=======
 const destinationRoutes = require('./routes/destinations');
 app.use('/api/destinations', destinationRoutes);
->>>>>>> 978b5eb6
 
 // Analytics ingestion (in-memory demo) with rate limiting
 const analyticsEvents = [];
 app.post('/api/analytics/events', analyticsLimiter, (req, res) => {
-  const { type, userId, payload } = req.body || {};
-  analyticsEvents.push({
-    type: type || 'unknown',
-    userId: userId || null,
-    payload: payload || {},
-    ts: Date.now(),
-    ua: req.headers['user-agent'] || '',
-  });
-  res.json({ success: true });
+    const { type, userId, payload } = req.body || {};
+    analyticsEvents.push({
+        type: type || 'unknown',
+        userId: userId || null,
+        payload: payload || {},
+        ts: Date.now(),
+        ua: req.headers['user-agent'] || ''
+    });
+    res.json({ success: true });
 });
 
 app.get('/api/analytics/summary', (req, res) => {
-  const byType = analyticsEvents.reduce((acc, ev) => {
-    acc[ev.type] = (acc[ev.type] || 0) + 1;
-    return acc;
-  }, {});
-  const total = analyticsEvents.length;
-  res.json({ total, byType, last10: analyticsEvents.slice(-10).reverse() });
-});
-
-// Payment routes with rate limiting and revenue tracking
+    const byType = analyticsEvents.reduce((acc, ev) => {
+        acc[ev.type] = (acc[ev.type] || 0) + 1;
+        return acc;
+    }, {});
+    const total = analyticsEvents.length;
+    res.json({ total, byType, last10: analyticsEvents.slice(-10).reverse() });
+});
+
+// Payment routes with rate limiting
 const paymentRoutes = require('./routes/payment');
-const revenueTracker = require('./middleware/revenueTracker');
-app.use('/api/payment', paymentLimiter, revenueTracker.trackPaymentRevenue(), paymentRoutes);
+app.use('/api/payment', paymentLimiter, paymentRoutes);
 
 // Stripe webhook route with webhook rate limiting
 const stripeWebhook = require('./routes/stripe-webhook');
@@ -238,25 +190,9 @@
 const whatsappRoutes = require('./routes/whatsapp');
 app.use('/api/whatsapp', webhookLimiter, whatsappRoutes);
 
-<<<<<<< HEAD
-<<<<<<< Current (Your changes)
-// Revenue Analytics routes
-const revenueRoutes = require('./routes/revenue');
-app.use('/api/revenue', revenueRoutes);
-=======
-// Revenue API routes with analytics rate limiting
-const revenueRoutes = require('./routes/revenue');
-app.use('/api/revenue', analyticsLimiter, revenueRoutes);
-
-// Kelo AI API routes with AI rate limiting
-const keloRoutes = require('./routes/kelo');
-app.use('/api/kelo', aiLimiter, keloRoutes);
->>>>>>> Incoming (Background Agent changes)
-=======
 // Agent Registry routes
 const agentRoutes = require('./routes/agents');
 app.use('/api/agents', agentRoutes);
->>>>>>> 978b5eb6
 
 // Advanced Telegram Bot (only start if token is provided)
 if (process.env.TELEGRAM_BOT_TOKEN) {
@@ -273,13 +209,6 @@
 // SECURITY: Error Handling Middleware - Sanitized Error Responses
 // ============================================================================
 app.use((err, req, res, next) => {
-<<<<<<< HEAD
-  console.error(err.stack);
-  res.status(500).json({
-    error: 'Something went wrong!',
-    message: err.message,
-  });
-=======
     // Always log full error server-side for debugging
     console.error('❌ Error occurred:', {
         message: err.message,
@@ -300,30 +229,21 @@
             details: err.details 
         })
     });
->>>>>>> 978b5eb6
 });
 
 // 404 handler
 app.use('*', (req, res) => {
-  res.status(404).json({
-    error: 'Route not found',
-    path: req.originalUrl,
-  });
-});
-
-<<<<<<< HEAD
-// Start server
-app.listen(PORT, () => {
-  console.log(`🚀 Maya Trips server running on port ${PORT}`);
-  console.log('📱 Frontend: http://localhost:3000');
-  console.log(`🔧 Backend API: http://localhost:${PORT}`);
-=======
+    res.status(404).json({
+        error: 'Route not found',
+        path: req.originalUrl
+    });
+});
+
 // Start server with WebSocket support
 const server = app.listen(PORT, () => {
     console.log(`🚀 Maya Trips server running on port ${PORT}`);
     console.log(`📱 Frontend: http://localhost:3000`);
     console.log(`🔧 Backend API: http://localhost:${PORT}`);
->>>>>>> 978b5eb6
 });
 
 // Setup WebSocket for real-time workflow updates
