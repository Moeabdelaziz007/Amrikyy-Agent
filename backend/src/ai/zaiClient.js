/**
 * Z.ai GLM-4.6 API Client
 * Professional integration for Maya Trips AI Assistant
 */

const fetch = require('node-fetch');
const crypto = require('crypto');

class ZaiClient {
  constructor() {
    // ============================================================================
    // SECURITY: Encrypted API Key Storage
    // ============================================================================
    const apiKey = process.env.ZAI_API_KEY;
    
    if (!apiKey) {
      throw new Error('❌ FATAL: ZAI_API_KEY environment variable is required');
    }
    
    if (apiKey.length < 20) {
      throw new Error('❌ FATAL: ZAI_API_KEY appears invalid (too short)');
    }
    
    // Encrypt and store API key in memory
    this.encryptedKey = this._encryptApiKey(apiKey);
    
    // Clear from process.env for security
    delete process.env.ZAI_API_KEY;
    
    console.log('✅ Z.ai API key encrypted and stored securely');
    
    // Use Coding API endpoint for GLM Coding Plan
    this.baseUrl = process.env.ZAI_API_BASE_URL || 'https://api.z.ai/api/coding/paas/v4';
    this.model = process.env.ZAI_MODEL || 'glm-4.6';
    this.maxTokens = parseInt(process.env.ZAI_MAX_TOKENS) || 2000;
    this.temperature = parseFloat(process.env.ZAI_TEMPERATURE) || 0.7;
    // Optional provider hints for performance/memory behavior
    this.enableKvCacheOffload = process.env.ZAI_ENABLE_KV_OFFLOAD === 'true';
    this.attentionImpl = process.env.ZAI_ATTENTION_IMPL || null; // e.g., 'flash-attn-3'
  }
  
  /**
   * Encrypt API key using AES-256-GCM
   * @private
   */
  _encryptApiKey(plaintext) {
    const algorithm = 'aes-256-gcm';
    const masterKey = process.env.MASTER_ENCRYPTION_KEY || crypto.randomBytes(32);
    const iv = crypto.randomBytes(16);
    const cipher = crypto.createCipheriv(algorithm, masterKey, iv);
    
    let encrypted = cipher.update(plaintext, 'utf8', 'hex');
    encrypted += cipher.final('hex');
    const authTag = cipher.getAuthTag();
    
    return {
      encrypted,
      iv: iv.toString('hex'),
      authTag: authTag.toString('hex')
    };
  }
  
  /**
   * Decrypt API key for use
   * @private
   */
  _decryptApiKey() {
    const algorithm = 'aes-256-gcm';
    const masterKey = process.env.MASTER_ENCRYPTION_KEY || crypto.randomBytes(32);
    const decipher = crypto.createDecipheriv(
      algorithm,
      masterKey,
      Buffer.from(this.encryptedKey.iv, 'hex')
    );
    
    decipher.setAuthTag(Buffer.from(this.encryptedKey.authTag, 'hex'));
    
    let decrypted = decipher.update(this.encryptedKey.encrypted, 'hex', 'utf8');
    decrypted += decipher.final('utf8');
    
    return decrypted;
  }

  /**
   * Send chat completion request to GLM-4.6
   * @param {Array} messages - Array of message objects
   * @param {Object} options - Additional options
   * @returns {Promise<Object>} API response
   */
  async chatCompletion(messages, options = {}) {
    try {
      const requestBody = {
        model: options.model || this.model,
        messages: messages,
        temperature: options.temperature || this.temperature,
        max_tokens: options.maxTokens || this.maxTokens,
        stream: options.stream || false,
      };

      // Forward advanced options if provided, or from env defaults
      const providerHints = {
        kv_cache_offload:
          options.enableKvCacheOffload !== undefined
            ? options.enableKvCacheOffload
            : this.enableKvCacheOffload || undefined,
        attention: options.attentionImpl || this.attentionImpl || undefined,
      };
      // Only attach if any value present to avoid sending noisy nulls
      if (providerHints.kv_cache_offload !== undefined || providerHints.attention !== undefined) {
        requestBody.provider_hints = providerHints;
      }

      const response = await fetch(`${this.baseUrl}/chat/completions`, {
        method: 'POST',
        headers: {
          'Content-Type': 'application/json',
          'Accept-Language': 'en-US,en',
<<<<<<< HEAD
          Authorization: `Bearer ${this.apiKey}`,
=======
          'Authorization': `Bearer ${this._decryptApiKey()}`  // ✅ SECURITY: Use encrypted key
>>>>>>> c23da72e
        },
        body: JSON.stringify(requestBody),
      });

      if (!response.ok) {
        const errorText = await response.text();
        throw new Error(`Z.ai API Error ${response.status}: ${errorText}`);
      }

      const data = await response.json();

      // Extract content from response (GLM-4.6 uses reasoning_content)
      const message = data.choices?.[0]?.message;
      const content =
        message?.content || message?.reasoning_content || data.output || 'No response generated';

      return {
        success: true,
        data: data,
        content: content,
      };
    } catch (error) {
      console.error('Z.ai API Error:', error);
      return {
        success: false,
        error: error.message,
        content: 'Sorry, I encountered an error. Please try again.',
      };
    }
  }

  /**
   * Analyze visual media (image or video) with an accompanying prompt.
   * Attempts to use provider multimodal interface if available; otherwise falls back to text reasoning.
   * @param {Object} params - Analysis parameters
   * @param {string} params.prompt - User prompt/question
   * @param {string[]} [params.imageUrls] - One or more image URLs
   * @param {string} [params.videoUrl] - Optional video URL
   * @param {Object} [options] - Additional model options
   * @returns {Promise<Object>} Analysis result
   */
  async analyzeMedia({ prompt, imageUrls = [], videoUrl = null }, options = {}) {
    // Compose a robust instruction so text-only fallback is still useful
    const systemPrompt = `You are Maya, an expert travel assistant with strong visual understanding.
    When images or video are provided, carefully describe relevant travel context (landmarks, conditions, activities, safety, accessibility) and extract actionable trip-planning insights.
    Be concise and practical. Prefer Arabic unless explicitly asked for English.`;

    // Some providers support mixed content arrays; we send a conservative structure
    const mediaDescriptionLines = [];
    if (imageUrls.length > 0) {
      mediaDescriptionLines.push(`Images provided: ${imageUrls.join(', ')}`);
    }
    if (videoUrl) {
      mediaDescriptionLines.push(`Video provided: ${videoUrl}`);
    }

    const mediaContext =
      mediaDescriptionLines.length > 0
        ? `\nMedia context:\n${mediaDescriptionLines.join('\n')}`
        : '';

    const messages = [
      { role: 'system', content: systemPrompt },
      {
        role: 'user',
        content: `${prompt || 'Analyze the provided media for trip planning.'}${mediaContext}`,
      },
    ];

    // Reuse chatCompletion; provider_hints will carry KV offload and attention impl
    return await this.chatCompletion(messages, {
      temperature: options.temperature ?? 0.4,
      maxTokens: options.maxTokens ?? 900,
      enableKvCacheOffload: options.enableKvCacheOffload,
      attentionImpl: options.attentionImpl,
    });
  }

  /**
   * Generate travel recommendations using GLM-4.6
   * @param {string} destination - Travel destination
   * @param {string} budget - Budget range
   * @param {string} duration - Trip duration
   * @param {Array} preferences - User preferences
   * @returns {Promise<Object>} Travel recommendations
   */
  async generateTravelRecommendations(destination, budget, duration, preferences = []) {
    const systemPrompt = `You are Maya, an expert AI travel assistant specializing in Arabic and English travel planning. 
    Provide detailed, practical travel recommendations with:
    - 3-5 must-visit attractions
    - Local food recommendations
    - Transportation options
    - Budget-friendly tips
    - Cultural insights
    - Safety advice
    Respond in Arabic unless specifically asked in English.`;

    const userPrompt = `Plan a ${duration} trip to ${destination} with a budget of ${budget}. 
    Preferences: ${preferences.join(', ')}. 
    Provide a comprehensive travel guide with practical tips.`;

    const messages = [
      { role: 'system', content: systemPrompt },
      { role: 'user', content: userPrompt },
    ];

    return await this.chatCompletion(messages, {
      temperature: 0.8,
      maxTokens: 1500,
    });
  }

  /**
   * Generate budget analysis and recommendations
   * @param {Object} tripData - Trip details
   * @param {number} totalBudget - Total budget
   * @returns {Promise<Object>} Budget analysis
   */
  async generateBudgetAnalysis(tripData, totalBudget) {
    const systemPrompt = `You are Maya, a financial travel advisor. Analyze trip costs and provide:
    - Detailed budget breakdown
    - Cost-saving recommendations
    - Alternative options
    - Emergency fund suggestions
    - Currency exchange tips`;

    const userPrompt = `Analyze this trip budget:
    Destination: ${tripData.destination}
    Duration: ${tripData.duration} days
    Travelers: ${tripData.travelers} people
    Total Budget: $${totalBudget}
    
    Provide a detailed financial analysis and recommendations.`;

    const messages = [
      { role: 'system', content: systemPrompt },
      { role: 'user', content: userPrompt },
    ];

    return await this.chatCompletion(messages, {
      temperature: 0.6,
      maxTokens: 1200,
    });
  }

  /**
   * Generate AI chat response for general conversation
   * @param {string} userMessage - User's message
   * @param {Array} conversationHistory - Previous messages
   * @returns {Promise<Object>} AI response
   */
  async generateChatResponse(userMessage, conversationHistory = []) {
    const systemPrompt = `You are Maya, a friendly and knowledgeable AI travel assistant. 
    You help users with:
    - Travel planning and recommendations
    - Budget analysis
    - Destination information
    - Cultural insights
    - Travel tips and advice
    
    Be conversational, helpful, and provide practical advice.
    Respond in Arabic unless specifically asked in English.`;

    const messages = [
      { role: 'system', content: systemPrompt },
      ...conversationHistory,
      { role: 'user', content: userMessage },
    ];

    return await this.chatCompletion(messages, {
      temperature: 0.7,
      maxTokens: 1000,
    });
  }

  /**
   * Generate destination insights
   * @param {string} destination - Destination name
   * @param {string} travelType - Type of travel (business, leisure, adventure, etc.)
   * @returns {Promise<Object>} Destination insights
   */
  async generateDestinationInsights(destination, travelType = 'leisure') {
    const systemPrompt = `You are Maya, a travel destination expert. Provide comprehensive insights about destinations including:
    - Best time to visit
    - Weather conditions
    - Cultural highlights
    - Local customs and etiquette
    - Transportation options
    - Accommodation recommendations
    - Safety considerations
    - Hidden gems and off-the-beaten-path attractions`;

    const userPrompt = `Provide detailed insights about ${destination} for ${travelType} travel. 
    Include practical information, cultural tips, and recommendations for first-time visitors.`;

    const messages = [
      { role: 'system', content: systemPrompt },
      { role: 'user', content: userPrompt },
    ];

    return await this.chatCompletion(messages, {
      temperature: 0.8,
      maxTokens: 1800,
    });
  }

  /**
   * Generate payment and booking recommendations
   * @param {Object} tripDetails - Trip information
   * @param {string} paymentMethod - Preferred payment method
   * @returns {Promise<Object>} Payment recommendations
   */
  async generatePaymentRecommendations(tripDetails, paymentMethod = 'credit_card') {
    const systemPrompt = `You are Maya, a travel financial advisor. Provide payment and booking advice including:
    - Best payment methods for travel
    - Currency exchange strategies
    - Travel insurance recommendations
    - Booking timing advice
    - Cost-saving payment tips
    - Security considerations`;

    const userPrompt = `Provide payment and booking recommendations for:
    Destination: ${tripDetails.destination}
    Budget: $${tripDetails.budget}
    Duration: ${tripDetails.duration} days
    Preferred payment: ${paymentMethod}
    
    Include practical tips for secure and cost-effective payments.`;

    const messages = [
      { role: 'system', content: systemPrompt },
      { role: 'user', content: userPrompt },
    ];

    return await this.chatCompletion(messages, {
      temperature: 0.6,
      maxTokens: 1000,
    });
  }

  /**
   * Health check for Z.ai API
   * @returns {Promise<Object>} API status
   */
  async healthCheck() {
    try {
      const testMessages = [
        { role: 'system', content: 'You are a helpful assistant.' },
        { role: 'user', content: 'Hello, are you working?' },
      ];

      const response = await this.chatCompletion(testMessages, {
        maxTokens: 50,
        temperature: 0.1,
      });

      return {
        success: response.success,
        status: response.success ? 'healthy' : 'unhealthy',
        error: response.error || null,
      };
    } catch (error) {
      return {
        success: false,
        status: 'unhealthy',
        error: error.message,
      };
    }
  }
}

module.exports = ZaiClient;<|MERGE_RESOLUTION|>--- conflicted
+++ resolved
@@ -94,16 +94,13 @@
         messages: messages,
         temperature: options.temperature || this.temperature,
         max_tokens: options.maxTokens || this.maxTokens,
-        stream: options.stream || false,
+        stream: options.stream || false
       };
 
       // Forward advanced options if provided, or from env defaults
       const providerHints = {
-        kv_cache_offload:
-          options.enableKvCacheOffload !== undefined
-            ? options.enableKvCacheOffload
-            : this.enableKvCacheOffload || undefined,
-        attention: options.attentionImpl || this.attentionImpl || undefined,
+        kv_cache_offload: options.enableKvCacheOffload !== undefined ? options.enableKvCacheOffload : (this.enableKvCacheOffload || undefined),
+        attention: options.attentionImpl || this.attentionImpl || undefined
       };
       // Only attach if any value present to avoid sending noisy nulls
       if (providerHints.kv_cache_offload !== undefined || providerHints.attention !== undefined) {
@@ -115,13 +112,9 @@
         headers: {
           'Content-Type': 'application/json',
           'Accept-Language': 'en-US,en',
-<<<<<<< HEAD
-          Authorization: `Bearer ${this.apiKey}`,
-=======
           'Authorization': `Bearer ${this._decryptApiKey()}`  // ✅ SECURITY: Use encrypted key
->>>>>>> c23da72e
         },
-        body: JSON.stringify(requestBody),
+        body: JSON.stringify(requestBody)
       });
 
       if (!response.ok) {
@@ -130,23 +123,23 @@
       }
 
       const data = await response.json();
-
+      
       // Extract content from response (GLM-4.6 uses reasoning_content)
       const message = data.choices?.[0]?.message;
-      const content =
-        message?.content || message?.reasoning_content || data.output || 'No response generated';
-
+      const content = message?.content || message?.reasoning_content || data.output || 'No response generated';
+      
       return {
         success: true,
         data: data,
-        content: content,
-      };
+        content: content
+      };
+
     } catch (error) {
       console.error('Z.ai API Error:', error);
       return {
         success: false,
         error: error.message,
-        content: 'Sorry, I encountered an error. Please try again.',
+        content: 'Sorry, I encountered an error. Please try again.'
       };
     }
   }
@@ -176,17 +169,13 @@
       mediaDescriptionLines.push(`Video provided: ${videoUrl}`);
     }
 
-    const mediaContext =
-      mediaDescriptionLines.length > 0
-        ? `\nMedia context:\n${mediaDescriptionLines.join('\n')}`
-        : '';
-
-    const messages = [
-      { role: 'system', content: systemPrompt },
-      {
-        role: 'user',
-        content: `${prompt || 'Analyze the provided media for trip planning.'}${mediaContext}`,
-      },
+    const mediaContext = mediaDescriptionLines.length > 0
+      ? `\nMedia context:\n${mediaDescriptionLines.join('\n')}`
+      : '';
+
+    const messages = [
+      { role: 'system', content: systemPrompt },
+      { role: 'user', content: `${prompt || 'Analyze the provided media for trip planning.'}${mediaContext}` }
     ];
 
     // Reuse chatCompletion; provider_hints will carry KV offload and attention impl
@@ -194,7 +183,7 @@
       temperature: options.temperature ?? 0.4,
       maxTokens: options.maxTokens ?? 900,
       enableKvCacheOffload: options.enableKvCacheOffload,
-      attentionImpl: options.attentionImpl,
+      attentionImpl: options.attentionImpl
     });
   }
 
@@ -223,12 +212,12 @@
 
     const messages = [
       { role: 'system', content: systemPrompt },
-      { role: 'user', content: userPrompt },
+      { role: 'user', content: userPrompt }
     ];
 
     return await this.chatCompletion(messages, {
       temperature: 0.8,
-      maxTokens: 1500,
+      maxTokens: 1500
     });
   }
 
@@ -256,12 +245,12 @@
 
     const messages = [
       { role: 'system', content: systemPrompt },
-      { role: 'user', content: userPrompt },
+      { role: 'user', content: userPrompt }
     ];
 
     return await this.chatCompletion(messages, {
       temperature: 0.6,
-      maxTokens: 1200,
+      maxTokens: 1200
     });
   }
 
@@ -286,12 +275,12 @@
     const messages = [
       { role: 'system', content: systemPrompt },
       ...conversationHistory,
-      { role: 'user', content: userMessage },
+      { role: 'user', content: userMessage }
     ];
 
     return await this.chatCompletion(messages, {
       temperature: 0.7,
-      maxTokens: 1000,
+      maxTokens: 1000
     });
   }
 
@@ -317,12 +306,12 @@
 
     const messages = [
       { role: 'system', content: systemPrompt },
-      { role: 'user', content: userPrompt },
+      { role: 'user', content: userPrompt }
     ];
 
     return await this.chatCompletion(messages, {
       temperature: 0.8,
-      maxTokens: 1800,
+      maxTokens: 1800
     });
   }
 
@@ -351,12 +340,12 @@
 
     const messages = [
       { role: 'system', content: systemPrompt },
-      { role: 'user', content: userPrompt },
+      { role: 'user', content: userPrompt }
     ];
 
     return await this.chatCompletion(messages, {
       temperature: 0.6,
-      maxTokens: 1000,
+      maxTokens: 1000
     });
   }
 
@@ -368,24 +357,25 @@
     try {
       const testMessages = [
         { role: 'system', content: 'You are a helpful assistant.' },
-        { role: 'user', content: 'Hello, are you working?' },
+        { role: 'user', content: 'Hello, are you working?' }
       ];
 
       const response = await this.chatCompletion(testMessages, {
         maxTokens: 50,
-        temperature: 0.1,
+        temperature: 0.1
       });
 
       return {
         success: response.success,
         status: response.success ? 'healthy' : 'unhealthy',
-        error: response.error || null,
-      };
+        error: response.error || null
+      };
+
     } catch (error) {
       return {
         success: false,
         status: 'unhealthy',
-        error: error.message,
+        error: error.message
       };
     }
   }
