/**
 * Simple Logger for AIX System
 * 
 * Basic logger implementation for testing and development
 */

class Logger {
<<<<<<< HEAD
  constructor(options = {}) {
    this.logLevel = options.logLevel || process.env.LOG_LEVEL || 'info';
    this.logToFile = options.logToFile !== undefined ? options.logToFile : true;
    this.logDir = options.logDir || path.join(__dirname, '../../logs');
    this.logFile = options.logFile || 'app.log';

    // Log levels with priority
    this.levels = {
      error: 0,
      warn: 1,
      info: 2,
      debug: 3,
      trace: 4,
    };

    // Ensure log directory exists
    if (this.logToFile) {
      this.ensureLogDirectory();
    }
=======
  constructor(module = 'default') {
    this.module = module;
>>>>>>> 72c2ad7e
  }

  child(module) {
    return new Logger(module);
  }

  info(message, meta = {}) {
    console.log(`[INFO] [${this.module}] ${message}`, meta);
  }

  debug(message, meta = {}) {
    console.log(`[DEBUG] [${this.module}] ${message}`, meta);
  }

  error(message, meta = {}) {
    console.error(`[ERROR] [${this.module}] ${message}`, meta);
  }

  warn(message, meta = {}) {
    console.warn(`[WARN] [${this.module}] ${message}`, meta);
  }

  success(message, meta = {}) {
<<<<<<< HEAD
    if (!this.shouldLog('info')) return;

    const formatted = this.formatMessage('info', message, meta);
    console.log(chalk.green(formatted));
    this.writeToFile(formatted);
  }

  /**
   * Create child logger with prefix
   */
  child(prefix) {
    const childLogger = new Logger({
      logLevel: this.logLevel,
      logToFile: this.logToFile,
      logDir: this.logDir,
      logFile: this.logFile,
    });

    // Override methods to add prefix
    ['error', 'warn', 'info', 'debug', 'trace', 'success'].forEach((method) => {
      const originalMethod = childLogger[method].bind(childLogger);
      childLogger[method] = (message, meta) => {
        originalMethod(`[${prefix}] ${message}`, meta);
      };
    });

    return childLogger;
  }

  /**
   * Clear log file
   */
  clearLogs() {
    if (!this.logToFile) return;

    const logPath = path.join(this.logDir, this.logFile);
    if (fs.existsSync(logPath)) {
      fs.unlinkSync(logPath);
    }
  }

  /**
   * Get log file path
   */
  getLogPath() {
    return path.join(this.logDir, this.logFile);
=======
    console.log(`[SUCCESS] [${this.module}] ✅ ${message}`, meta);
>>>>>>> 72c2ad7e
  }
}

module.exports = {
  logger: new Logger()
};<|MERGE_RESOLUTION|>--- conflicted
+++ resolved
@@ -5,30 +5,8 @@
  */
 
 class Logger {
-<<<<<<< HEAD
-  constructor(options = {}) {
-    this.logLevel = options.logLevel || process.env.LOG_LEVEL || 'info';
-    this.logToFile = options.logToFile !== undefined ? options.logToFile : true;
-    this.logDir = options.logDir || path.join(__dirname, '../../logs');
-    this.logFile = options.logFile || 'app.log';
-
-    // Log levels with priority
-    this.levels = {
-      error: 0,
-      warn: 1,
-      info: 2,
-      debug: 3,
-      trace: 4,
-    };
-
-    // Ensure log directory exists
-    if (this.logToFile) {
-      this.ensureLogDirectory();
-    }
-=======
   constructor(module = 'default') {
     this.module = module;
->>>>>>> 72c2ad7e
   }
 
   child(module) {
@@ -52,56 +30,7 @@
   }
 
   success(message, meta = {}) {
-<<<<<<< HEAD
-    if (!this.shouldLog('info')) return;
-
-    const formatted = this.formatMessage('info', message, meta);
-    console.log(chalk.green(formatted));
-    this.writeToFile(formatted);
-  }
-
-  /**
-   * Create child logger with prefix
-   */
-  child(prefix) {
-    const childLogger = new Logger({
-      logLevel: this.logLevel,
-      logToFile: this.logToFile,
-      logDir: this.logDir,
-      logFile: this.logFile,
-    });
-
-    // Override methods to add prefix
-    ['error', 'warn', 'info', 'debug', 'trace', 'success'].forEach((method) => {
-      const originalMethod = childLogger[method].bind(childLogger);
-      childLogger[method] = (message, meta) => {
-        originalMethod(`[${prefix}] ${message}`, meta);
-      };
-    });
-
-    return childLogger;
-  }
-
-  /**
-   * Clear log file
-   */
-  clearLogs() {
-    if (!this.logToFile) return;
-
-    const logPath = path.join(this.logDir, this.logFile);
-    if (fs.existsSync(logPath)) {
-      fs.unlinkSync(logPath);
-    }
-  }
-
-  /**
-   * Get log file path
-   */
-  getLogPath() {
-    return path.join(this.logDir, this.logFile);
-=======
     console.log(`[SUCCESS] [${this.module}] ✅ ${message}`, meta);
->>>>>>> 72c2ad7e
   }
 }
 
