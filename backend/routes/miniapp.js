--- conflicted
+++ resolved
@@ -90,12 +90,12 @@
     try {
       // This would integrate with Telegram Bot API
       const bot = require('../telegram-bot');
-
+      
       if (bot && chatId) {
         await bot.sendMessage(chatId, message);
         return { success: true };
       }
-
+      
       return { success: false, error: 'Bot not available or chat ID missing' };
     } catch (error) {
       return { success: false, error: error.message };
@@ -113,28 +113,32 @@
   static async sendPaymentLink(amount, description, chatId) {
     try {
       const PaymentService = require('./payment');
-
+      
       // Create payment link
       const paymentResult = await PaymentService.createStripePayment(amount, 'USD', description);
-
+      
       if (paymentResult.success) {
         // Send payment link to user
         const message = `💳 Payment Link Created!\n\nAmount: $${amount}\nDescription: ${description}\n\nLink: ${paymentResult.data.url}`;
-
+        
         if (chatId) {
           const bot = require('../telegram-bot');
           if (bot) {
             await bot.sendMessage(chatId, message, {
               reply_markup: {
-                inline_keyboard: [[{ text: '🔗 Open Payment Link', url: paymentResult.data.url }]],
-              },
+                inline_keyboard: [
+                  [
+                    { text: '🔗 Open Payment Link', url: paymentResult.data.url }
+                  ]
+                ]
+              }
             });
           }
         }
-
+        
         return { success: true, paymentLink: paymentResult.data.url };
       }
-
+      
       return { success: false, error: paymentResult.error };
     } catch (error) {
       return { success: false, error: error.message };
@@ -145,14 +149,14 @@
   static async shareTrip(tripData, chatId) {
     try {
       const message = `🗺️ Trip Shared!\n\nDestination: ${tripData.destination}\nDates: ${tripData.startDate} - ${tripData.endDate}\nBudget: $${tripData.budget}`;
-
+      
       if (chatId) {
         const bot = require('../telegram-bot');
         if (bot) {
           await bot.sendMessage(chatId, message);
         }
       }
-
+      
       return { success: true };
     } catch (error) {
       return { success: false, error: error.message };
@@ -171,10 +175,10 @@
           startDate: '2024-03-15',
           endDate: '2024-03-22',
           budget: 2500,
-          status: 'planned',
-        },
+          status: 'planned'
+        }
       ];
-
+      
       return { success: true, trips };
     } catch (error) {
       return { success: false, error: error.message };
@@ -200,9 +204,9 @@
         { command: 'help', description: 'Get help' },
         { command: 'payment', description: 'Create payment link' },
         { command: 'trip', description: 'Plan a trip' },
-        { command: 'budget', description: 'Manage budget' },
+        { command: 'budget', description: 'Manage budget' }
       ];
-
+      
       return { success: true, commands };
     } catch (error) {
       return { success: false, error: error.message };
@@ -216,18 +220,18 @@
         info: 'ℹ️',
         success: '✅',
         warning: '⚠️',
-        error: '❌',
+        error: '❌'
       };
-
+      
       const formattedMessage = `${emoji[type]} ${message}`;
-
+      
       if (chatId) {
         const bot = require('../telegram-bot');
         if (bot) {
           await bot.sendMessage(chatId, formattedMessage);
         }
       }
-
+      
       return { success: true };
     } catch (error) {
       return { success: false, error: error.message };
@@ -256,17 +260,11 @@
     if (error) return res.status(500).json({ error: error.message });
 
     // Issue short-lived JWT with sub = telegram_id for RLS
-<<<<<<< HEAD
-    const token = jwt.sign({ sub: String(id) }, process.env.JWT_SECRET || 'dev_jwt_secret', {
-      expiresIn: '1h',
-    });
-=======
     const token = jwt.sign(
       { sub: String(id) },
       JWT_SECRET,  // ✅ SECURITY FIX: No fallback, validated at startup
       { expiresIn: '1h' }
     );
->>>>>>> 978b5eb6
 
     res.json({ token, profile });
   } catch (e) {
@@ -278,32 +276,32 @@
 router.post('/send-message', async (req, res) => {
   try {
     const { message, chat_id } = req.body;
-
+    
     if (!message) {
       return res.status(400).json({
         success: false,
-        error: 'Message is required',
+        error: 'Message is required'
       });
     }
 
     const result = await MiniAppService.sendMessage(message, chat_id);
-
-    if (result.success) {
-      res.json({
-        success: true,
-        message: 'Message sent successfully',
-      });
-    } else {
-      res.status(400).json({
-        success: false,
-        error: result.error,
-      });
-    }
-  } catch (error) {
-    res.status(500).json({
-      success: false,
-      error: 'Internal server error',
-      message: error.message,
+    
+    if (result.success) {
+      res.json({
+        success: true,
+        message: 'Message sent successfully'
+      });
+    } else {
+      res.status(400).json({
+        success: false,
+        error: result.error
+      });
+    }
+  } catch (error) {
+    res.status(500).json({
+      success: false,
+      error: 'Internal server error',
+      message: error.message
     });
   }
 });
@@ -312,33 +310,33 @@
 router.post('/send-payment-link', async (req, res) => {
   try {
     const { amount, description, chat_id } = req.body;
-
+    
     if (!amount || amount <= 0) {
       return res.status(400).json({
         success: false,
-        error: 'Amount is required and must be greater than 0',
+        error: 'Amount is required and must be greater than 0'
       });
     }
 
     const result = await MiniAppService.sendPaymentLink(amount, description, chat_id);
-
+    
     if (result.success) {
       res.json({
         success: true,
         paymentLink: result.paymentLink,
-        message: 'Payment link sent successfully',
-      });
-    } else {
-      res.status(400).json({
-        success: false,
-        error: result.error,
-      });
-    }
-  } catch (error) {
-    res.status(500).json({
-      success: false,
-      error: 'Internal server error',
-      message: error.message,
+        message: 'Payment link sent successfully'
+      });
+    } else {
+      res.status(400).json({
+        success: false,
+        error: result.error
+      });
+    }
+  } catch (error) {
+    res.status(500).json({
+      success: false,
+      error: 'Internal server error',
+      message: error.message
     });
   }
 });
@@ -347,32 +345,32 @@
 router.post('/share-trip', async (req, res) => {
   try {
     const { trip, chat_id } = req.body;
-
+    
     if (!trip) {
       return res.status(400).json({
         success: false,
-        error: 'Trip data is required',
+        error: 'Trip data is required'
       });
     }
 
     const result = await MiniAppService.shareTrip(trip, chat_id);
-
-    if (result.success) {
-      res.json({
-        success: true,
-        message: 'Trip shared successfully',
-      });
-    } else {
-      res.status(400).json({
-        success: false,
-        error: result.error,
-      });
-    }
-  } catch (error) {
-    res.status(500).json({
-      success: false,
-      error: 'Internal server error',
-      message: error.message,
+    
+    if (result.success) {
+      res.json({
+        success: true,
+        message: 'Trip shared successfully'
+      });
+    } else {
+      res.status(400).json({
+        success: false,
+        error: result.error
+      });
+    }
+  } catch (error) {
+    res.status(500).json({
+      success: false,
+      error: 'Internal server error',
+      message: error.message
     });
   }
 });
@@ -381,25 +379,25 @@
 router.get('/user-trips', async (req, res) => {
   try {
     const { user_id } = req.query;
-
+    
     const result = await MiniAppService.getUserTrips(user_id);
-
-    if (result.success) {
-      res.json({
-        success: true,
-        trips: result.trips,
-      });
-    } else {
-      res.status(400).json({
-        success: false,
-        error: result.error,
-      });
-    }
-  } catch (error) {
-    res.status(500).json({
-      success: false,
-      error: 'Internal server error',
-      message: error.message,
+    
+    if (result.success) {
+      res.json({
+        success: true,
+        trips: result.trips
+      });
+    } else {
+      res.status(400).json({
+        success: false,
+        error: result.error
+      });
+    }
+  } catch (error) {
+    res.status(500).json({
+      success: false,
+      error: 'Internal server error',
+      message: error.message
     });
   }
 });
@@ -408,25 +406,25 @@
 router.post('/sync-user', async (req, res) => {
   try {
     const userData = req.body;
-
+    
     const result = await MiniAppService.syncUserData(userData);
-
-    if (result.success) {
-      res.json({
-        success: true,
-        message: 'User data synced successfully',
-      });
-    } else {
-      res.status(400).json({
-        success: false,
-        error: result.error,
-      });
-    }
-  } catch (error) {
-    res.status(500).json({
-      success: false,
-      error: 'Internal server error',
-      message: error.message,
+    
+    if (result.success) {
+      res.json({
+        success: true,
+        message: 'User data synced successfully'
+      });
+    } else {
+      res.status(400).json({
+        success: false,
+        error: result.error
+      });
+    }
+  } catch (error) {
+    res.status(500).json({
+      success: false,
+      error: 'Internal server error',
+      message: error.message
     });
   }
 });
@@ -435,23 +433,23 @@
 router.get('/bot-commands', async (req, res) => {
   try {
     const result = await MiniAppService.getBotCommands();
-
-    if (result.success) {
-      res.json({
-        success: true,
-        commands: result.commands,
-      });
-    } else {
-      res.status(400).json({
-        success: false,
-        error: result.error,
-      });
-    }
-  } catch (error) {
-    res.status(500).json({
-      success: false,
-      error: 'Internal server error',
-      message: error.message,
+    
+    if (result.success) {
+      res.json({
+        success: true,
+        commands: result.commands
+      });
+    } else {
+      res.status(400).json({
+        success: false,
+        error: result.error
+      });
+    }
+  } catch (error) {
+    res.status(500).json({
+      success: false,
+      error: 'Internal server error',
+      message: error.message
     });
   }
 });
@@ -460,32 +458,32 @@
 router.post('/send-notification', async (req, res) => {
   try {
     const { message, type, chat_id } = req.body;
-
+    
     if (!message) {
       return res.status(400).json({
         success: false,
-        error: 'Message is required',
+        error: 'Message is required'
       });
     }
 
     const result = await MiniAppService.sendNotification(message, type, chat_id);
-
-    if (result.success) {
-      res.json({
-        success: true,
-        message: 'Notification sent successfully',
-      });
-    } else {
-      res.status(400).json({
-        success: false,
-        error: result.error,
-      });
-    }
-  } catch (error) {
-    res.status(500).json({
-      success: false,
-      error: 'Internal server error',
-      message: error.message,
+    
+    if (result.success) {
+      res.json({
+        success: true,
+        message: 'Notification sent successfully'
+      });
+    } else {
+      res.status(400).json({
+        success: false,
+        error: result.error
+      });
+    }
+  } catch (error) {
+    res.status(500).json({
+      success: false,
+      error: 'Internal server error',
+      message: error.message
     });
   }
 });
