--- conflicted
+++ resolved
@@ -4,15 +4,11 @@
 // Payment service integration
 class PaymentService {
   // Stripe integration with payment links
-<<<<<<< HEAD
-  static async createStripePayment(amount, currency = 'USD', description = 'Amrikyy Trips Payment') {
-=======
   static async createStripePayment(
     amount,
     currency = 'USD',
     description = 'Amrikyy Trips Payment'
   ) {
->>>>>>> 4cc02e04
     try {
       // Create Stripe payment link using MCP tool
       const stripe = require('stripe')(process.env.STRIPE_SECRET_KEY);
@@ -63,15 +59,11 @@
   }
 
   // PayPal integration
-<<<<<<< HEAD
-  static async createPayPalPayment(amount, currency = 'USD', description = 'Amrikyy Trips Payment') {
-=======
   static async createPayPalPayment(
     amount,
     currency = 'USD',
     description = 'Amrikyy Trips Payment'
   ) {
->>>>>>> 4cc02e04
     try {
       // This would integrate with PayPal API
       const payment = {
@@ -205,21 +197,14 @@
           description,
           chatId
         );
-<<<<<<< HEAD
-=======
         break;
       case 'crypto':
         paymentResult = await PaymentService.createCryptoPayment(amount, currency, description);
->>>>>>> 4cc02e04
         break;
       default:
         return res.status(400).json({
           success: false,
-<<<<<<< HEAD
-          error: 'Invalid payment method. Supported: stripe, paypal, telegram',
-=======
           error: 'Invalid payment method. Supported: stripe, paypal, telegram, crypto',
->>>>>>> 4cc02e04
         });
     }
 
