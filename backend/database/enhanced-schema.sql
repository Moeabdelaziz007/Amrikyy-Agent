--- conflicted
+++ resolved
@@ -533,232 +533,6 @@
 INSERT INTO public.prayer_locations (destination_id, name, type, address, capacity, facilities)
 SELECT d.id, 'National Mosque of Malaysia', 'mosque', 'Jalan Perdana, Kuala Lumpur', 15000, ARRAY['parking', 'ablution', 'library', 'classes']
 FROM public.destinations d WHERE d.name = 'Kuala Lumpur';
-<<<<<<< HEAD
-
--- Revenue Analytics Tables
-
--- Revenue categories table
-CREATE TABLE IF NOT EXISTS public.revenue_categories (
-  id UUID DEFAULT gen_random_uuid() PRIMARY KEY,
-  name TEXT NOT NULL UNIQUE,
-  description TEXT,
-  type TEXT NOT NULL CHECK (type IN ('booking', 'commission', 'fee', 'subscription', 'other')),
-  is_active BOOLEAN DEFAULT true,
-  created_at TIMESTAMP WITH TIME ZONE DEFAULT NOW(),
-  updated_at TIMESTAMP WITH TIME ZONE DEFAULT NOW()
-);
-
--- Revenue events table for tracking individual revenue transactions
-CREATE TABLE IF NOT EXISTS public.revenue_events (
-  id UUID DEFAULT gen_random_uuid() PRIMARY KEY,
-  user_id UUID REFERENCES public.users(id) ON DELETE SET NULL,
-  trip_id UUID REFERENCES public.trips(id) ON DELETE SET NULL,
-  payment_id UUID REFERENCES public.payments(id) ON DELETE SET NULL,
-  category_id UUID REFERENCES public.revenue_categories(id),
-  amount DECIMAL(12,2) NOT NULL,
-  currency TEXT NOT NULL DEFAULT 'SAR',
-  description TEXT NOT NULL,
-  source TEXT NOT NULL CHECK (source IN ('booking', 'payment', 'commission', 'fee', 'refund', 'adjustment')),
-  status TEXT NOT NULL DEFAULT 'completed' CHECK (status IN ('pending', 'completed', 'failed', 'refunded')),
-  metadata JSONB,
-  event_date TIMESTAMP WITH TIME ZONE DEFAULT NOW(),
-  created_at TIMESTAMP WITH TIME ZONE DEFAULT NOW(),
-  updated_at TIMESTAMP WITH TIME ZONE DEFAULT NOW()
-);
-
--- Revenue analytics table for aggregated data
-CREATE TABLE IF NOT EXISTS public.revenue_analytics (
-  id UUID DEFAULT gen_random_uuid() PRIMARY KEY,
-  period_type TEXT NOT NULL CHECK (period_type IN ('daily', 'weekly', 'monthly', 'yearly')),
-  period_start DATE NOT NULL,
-  period_end DATE NOT NULL,
-  total_revenue DECIMAL(15,2) DEFAULT 0,
-  booking_revenue DECIMAL(15,2) DEFAULT 0,
-  commission_revenue DECIMAL(15,2) DEFAULT 0,
-  fee_revenue DECIMAL(15,2) DEFAULT 0,
-  transaction_count INTEGER DEFAULT 0,
-  unique_users INTEGER DEFAULT 0,
-  average_transaction_value DECIMAL(12,2) DEFAULT 0,
-  currency TEXT DEFAULT 'SAR',
-  metadata JSONB,
-  created_at TIMESTAMP WITH TIME ZONE DEFAULT NOW(),
-  updated_at TIMESTAMP WITH TIME ZONE DEFAULT NOW(),
-  UNIQUE(period_type, period_start, period_end)
-);
-
--- Revenue forecasts table
-CREATE TABLE IF NOT EXISTS public.revenue_forecasts (
-  id UUID DEFAULT gen_random_uuid() PRIMARY KEY,
-  forecast_period TEXT NOT NULL CHECK (forecast_period IN ('weekly', 'monthly', 'quarterly', 'yearly')),
-  forecast_date DATE NOT NULL,
-  predicted_revenue DECIMAL(15,2) NOT NULL,
-  confidence_level DECIMAL(3,2) CHECK (confidence_level >= 0 AND confidence_level <= 1),
-  factors JSONB, -- Factors influencing the forecast
-  actual_revenue DECIMAL(15,2),
-  accuracy DECIMAL(3,2),
-  created_at TIMESTAMP WITH TIME ZONE DEFAULT NOW(),
-  updated_at TIMESTAMP WITH TIME ZONE DEFAULT NOW()
-);
-
--- Enable RLS for revenue tables
-ALTER TABLE public.revenue_categories ENABLE ROW LEVEL SECURITY;
-ALTER TABLE public.revenue_events ENABLE ROW LEVEL SECURITY;
-ALTER TABLE public.revenue_analytics ENABLE ROW LEVEL SECURITY;
-ALTER TABLE public.revenue_forecasts ENABLE ROW LEVEL SECURITY;
-
--- RLS Policies for revenue tables (admin/system access primarily)
-CREATE POLICY "System can manage revenue categories" ON public.revenue_categories
-  FOR ALL USING (auth.role() = 'service_role');
-
-CREATE POLICY "System can manage revenue events" ON public.revenue_events
-  FOR ALL USING (auth.role() = 'service_role');
-
-CREATE POLICY "System can manage revenue analytics" ON public.revenue_analytics
-  FOR ALL USING (auth.role() = 'service_role');
-
-CREATE POLICY "System can manage revenue forecasts" ON public.revenue_forecasts
-  FOR ALL USING (auth.role() = 'service_role');
-
--- Indexes for revenue tables
-CREATE INDEX IF NOT EXISTS idx_revenue_events_user_id ON public.revenue_events(user_id);
-CREATE INDEX IF NOT EXISTS idx_revenue_events_trip_id ON public.revenue_events(trip_id);
-CREATE INDEX IF NOT EXISTS idx_revenue_events_payment_id ON public.revenue_events(payment_id);
-CREATE INDEX IF NOT EXISTS idx_revenue_events_category_id ON public.revenue_events(category_id);
-CREATE INDEX IF NOT EXISTS idx_revenue_events_event_date ON public.revenue_events(event_date);
-CREATE INDEX IF NOT EXISTS idx_revenue_events_source ON public.revenue_events(source);
-CREATE INDEX IF NOT EXISTS idx_revenue_events_status ON public.revenue_events(status);
-
-CREATE INDEX IF NOT EXISTS idx_revenue_analytics_period ON public.revenue_analytics(period_type, period_start, period_end);
-CREATE INDEX IF NOT EXISTS idx_revenue_analytics_created_at ON public.revenue_analytics(created_at);
-
-CREATE INDEX IF NOT EXISTS idx_revenue_forecasts_period ON public.revenue_forecasts(forecast_period, forecast_date);
-
--- Insert default revenue categories
-INSERT INTO public.revenue_categories (name, description, type) VALUES
-('Trip Booking', 'Revenue from trip bookings', 'booking'),
-('Payment Processing Fee', 'Fees from payment processing', 'fee'),
-('Commission', 'Commission from bookings', 'commission'),
-('Subscription', 'Subscription revenue', 'subscription'),
-('Refund Adjustment', 'Revenue adjustments from refunds', 'other')
-ON CONFLICT (name) DO NOTHING;
-
--- Function to automatically log revenue events on payment completion
-CREATE OR REPLACE FUNCTION public.log_revenue_event_on_payment()
-RETURNS TRIGGER AS $$
-DECLARE
-  category_record RECORD;
-  revenue_amount DECIMAL(12,2);
-  revenue_description TEXT;
-BEGIN
-  -- Only log for completed payments
-  IF NEW.status = 'completed' AND (OLD.status IS NULL OR OLD.status != 'completed') THEN
-    -- Determine category based on payment description or metadata
-    SELECT * INTO category_record
-    FROM public.revenue_categories
-    WHERE type = 'booking'
-    LIMIT 1;
-
-    -- Calculate revenue amount (could include commission logic here)
-    revenue_amount := NEW.amount;
-
-    -- Create description
-    revenue_description := COALESCE(NEW.description, 'Payment revenue');
-
-    -- Insert revenue event
-    INSERT INTO public.revenue_events (
-      user_id,
-      trip_id,
-      payment_id,
-      category_id,
-      amount,
-      currency,
-      description,
-      source,
-      status,
-      metadata
-    ) VALUES (
-      NEW.user_id,
-      NEW.trip_id,
-      NEW.id,
-      category_record.id,
-      revenue_amount,
-      NEW.currency,
-      revenue_description,
-      'payment',
-      'completed',
-      jsonb_build_object(
-        'payment_method', NEW.payment_method,
-        'provider_transaction_id', NEW.provider_transaction_id
-      )
-    );
-  END IF;
-
-  RETURN NEW;
-END;
-$$ LANGUAGE plpgsql SECURITY DEFINER;
-
--- Create trigger for automatic revenue logging on payment completion
-CREATE TRIGGER log_revenue_on_payment_completion
-  AFTER UPDATE ON public.payments
-  FOR EACH ROW EXECUTE FUNCTION public.log_revenue_event_on_payment();
-
--- Function to update revenue analytics (daily aggregation)
-CREATE OR REPLACE FUNCTION public.update_daily_revenue_analytics(target_date DATE DEFAULT CURRENT_DATE)
-RETURNS VOID AS $$
-DECLARE
-  analytics_record RECORD;
-BEGIN
-  -- Calculate daily revenue analytics
-  SELECT
-    SUM(amount) as total_revenue,
-    SUM(CASE WHEN source = 'booking' THEN amount ELSE 0 END) as booking_revenue,
-    SUM(CASE WHEN source = 'commission' THEN amount ELSE 0 END) as commission_revenue,
-    SUM(CASE WHEN source = 'fee' THEN amount ELSE 0 END) as fee_revenue,
-    COUNT(*) as transaction_count,
-    COUNT(DISTINCT user_id) as unique_users,
-    AVG(amount) as avg_transaction_value
-  INTO analytics_record
-  FROM public.revenue_events
-  WHERE DATE(event_date) = target_date
-    AND status = 'completed';
-
-  -- Insert or update daily analytics
-  INSERT INTO public.revenue_analytics (
-    period_type,
-    period_start,
-    period_end,
-    total_revenue,
-    booking_revenue,
-    commission_revenue,
-    fee_revenue,
-    transaction_count,
-    unique_users,
-    average_transaction_value
-  ) VALUES (
-    'daily',
-    target_date,
-    target_date,
-    COALESCE(analytics_record.total_revenue, 0),
-    COALESCE(analytics_record.booking_revenue, 0),
-    COALESCE(analytics_record.commission_revenue, 0),
-    COALESCE(analytics_record.fee_revenue, 0),
-    COALESCE(analytics_record.transaction_count, 0),
-    COALESCE(analytics_record.unique_users, 0),
-    COALESCE(analytics_record.avg_transaction_value, 0)
-  )
-  ON CONFLICT (period_type, period_start, period_end)
-  DO UPDATE SET
-    total_revenue = EXCLUDED.total_revenue,
-    booking_revenue = EXCLUDED.booking_revenue,
-    commission_revenue = EXCLUDED.commission_revenue,
-    fee_revenue = EXCLUDED.fee_revenue,
-    transaction_count = EXCLUDED.transaction_count,
-    unique_users = EXCLUDED.unique_users,
-    average_transaction_value = EXCLUDED.average_transaction_value,
-    updated_at = NOW();
-END;
-$$ LANGUAGE plpgsql SECURITY DEFINER;
-=======
 -- Travel offers indexes (for current implementation)
 CREATE INDEX IF NOT EXISTS idx_travel_offers_destination
   ON public.travel_offers(destination);
@@ -803,5 +577,4 @@
   indexdef
 FROM pg_indexes
 WHERE schemaname = 'public'
-ORDER BY tablename, indexname;
->>>>>>> 978b5eb6
+ORDER BY tablename, indexname;